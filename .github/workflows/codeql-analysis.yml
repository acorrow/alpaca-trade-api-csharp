--- conflicted
+++ resolved
@@ -25,11 +25,7 @@
     - name: Checkout repository
       uses: actions/checkout@v3
 
-<<<<<<< HEAD
-    - name: Setup .NET 6.0.x
-=======
     - name: Setup .NET 7.0.x
->>>>>>> fd5e0cb4
       uses: actions/setup-dotnet@v3
       with:
         dotnet-version: '7.0.x'
