﻿using System;
using System.Diagnostics.CodeAnalysis;

namespace Alpaca.Markets.Extensions
{
    /// <summary>
    /// Set of extensions methods for replacing target URL for Alpaca data streaming client (
    /// <see cref="IAlpacaDataStreamingClient"/>) with custom values or with local proxy
    /// WebSocket URL obtained from environment variables.
    /// </summary>
    [SuppressMessage("ReSharper", "UnusedType.Global")]
    [SuppressMessage("ReSharper", "UnusedMember.Global")]
    public static class EnvironmentExtensions
    {
        private const String EnvironmentVariableName = "DATA_PROXY_WS";

        private const String DefaultAlpacaProxyAgentUri = "ws://127.0.0.1:8765";

        private sealed class ProxyEnvironment : IEnvironment
        {
            private readonly IEnvironment _environment;

            public ProxyEnvironment(
                IEnvironment environment)
            {
                _environment = environment;
                AlpacaDataStreamingApi = _environment.AlpacaDataStreamingApi;
            }

<<<<<<< HEAD
            public Uri PolygonStreamingApi => throw new PlatformNotSupportedException();

=======
>>>>>>> fc04a344
            public Uri AlpacaDataStreamingApi { get; set; }

            public Uri AlpacaTradingApi => _environment.AlpacaTradingApi;

            public Uri AlpacaDataApi => _environment.AlpacaDataApi;

<<<<<<< HEAD
            public Uri PolygonDataApi => throw new PlatformNotSupportedException();

=======
>>>>>>> fc04a344
            public Uri AlpacaStreamingApi => _environment.AlpacaStreamingApi;
        }

        /// <summary>
        /// Replaces <see cref="IEnvironment.AlpacaDataStreamingApi"/> from environment
        /// variable named <c>DATA_PROXY_WS</c> with default fallback value equal to default
        /// Alpaca proxy agent local URL (<c>ws://127.0.0.1:8765</c>).
        /// </summary>
        /// <param name="environment">Original environment URLs for modification.</param>
        /// <returns>New environment URLs object.</returns>
        public static IEnvironment WithProxyForAlpacaDataStreamingClient(
            this IEnvironment environment) =>
            WithProxyForAlpacaDataStreamingClient(
                environment, getFromEnvironmentOrDefault());

        /// <summary>
        /// Replaces <see cref="IEnvironment.AlpacaDataStreamingApi"/> value with the
        /// <paramref name="alpacaProxyAgentUrl"/> value or from environment variable
        /// named <c>DATA_PROXY_WS</c> with default fallback value equal to default
        /// Alpaca proxy agent local URL (<c>ws://127.0.0.1:8765</c>).
        /// </summary>
        /// <param name="environment">Original environment URLs for modification.</param>
        /// <param name="alpacaProxyAgentUrl">
        /// New value for the <see cref="IEnvironment.AlpacaDataStreamingApi"/> property
        /// in the modified <paramref name="environment"/> object.
        /// </param>
        /// <returns>New environment URLs object.</returns>
<<<<<<< HEAD
        [Obsolete("This method will be removed in the next major SDK release.", true)]
        public static IEnvironment WithProxyForPolygonStreamingClient(
            this IEnvironment environment,
            Uri? alpacaProxyAgentUrl = null) =>
            throw new PlatformNotSupportedException();
=======
        [SuppressMessage("ReSharper", "MemberCanBePrivate.Global")]
        public static IEnvironment WithProxyForAlpacaDataStreamingClient(
            this IEnvironment environment,
            Uri alpacaProxyAgentUrl) =>
            new ProxyEnvironment(environment)
            {
                AlpacaDataStreamingApi = alpacaProxyAgentUrl
            };
>>>>>>> fc04a344

        private static Uri getFromEnvironmentOrDefault() => 
            new(Environment.GetEnvironmentVariable(EnvironmentVariableName) //-V3022
                ?? DefaultAlpacaProxyAgentUri);
    }
}<|MERGE_RESOLUTION|>--- conflicted
+++ resolved
@@ -27,22 +27,12 @@
                 AlpacaDataStreamingApi = _environment.AlpacaDataStreamingApi;
             }
 
-<<<<<<< HEAD
-            public Uri PolygonStreamingApi => throw new PlatformNotSupportedException();
-
-=======
->>>>>>> fc04a344
             public Uri AlpacaDataStreamingApi { get; set; }
 
             public Uri AlpacaTradingApi => _environment.AlpacaTradingApi;
 
             public Uri AlpacaDataApi => _environment.AlpacaDataApi;
 
-<<<<<<< HEAD
-            public Uri PolygonDataApi => throw new PlatformNotSupportedException();
-
-=======
->>>>>>> fc04a344
             public Uri AlpacaStreamingApi => _environment.AlpacaStreamingApi;
         }
 
@@ -70,13 +60,6 @@
         /// in the modified <paramref name="environment"/> object.
         /// </param>
         /// <returns>New environment URLs object.</returns>
-<<<<<<< HEAD
-        [Obsolete("This method will be removed in the next major SDK release.", true)]
-        public static IEnvironment WithProxyForPolygonStreamingClient(
-            this IEnvironment environment,
-            Uri? alpacaProxyAgentUrl = null) =>
-            throw new PlatformNotSupportedException();
-=======
         [SuppressMessage("ReSharper", "MemberCanBePrivate.Global")]
         public static IEnvironment WithProxyForAlpacaDataStreamingClient(
             this IEnvironment environment,
@@ -85,7 +68,6 @@
             {
                 AlpacaDataStreamingApi = alpacaProxyAgentUrl
             };
->>>>>>> fc04a344
 
         private static Uri getFromEnvironmentOrDefault() => 
             new(Environment.GetEnvironmentVariable(EnvironmentVariableName) //-V3022
