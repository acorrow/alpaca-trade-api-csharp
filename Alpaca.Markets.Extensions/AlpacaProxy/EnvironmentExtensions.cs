--- conflicted
+++ resolved
@@ -26,15 +26,7 @@
 
         public Uri AlpacaCryptoStreamingApi => _environment.AlpacaCryptoStreamingApi;
 
-<<<<<<< HEAD
-            public Uri AlpacaNewsStreamingApi => _environment.AlpacaNewsStreamingApi;
-
-            public Uri AlpacaCryptoStreamingApi => _environment.AlpacaCryptoStreamingApi;
-
-            public Uri AlpacaTradingApi => _environment.AlpacaTradingApi;
-=======
         public Uri AlpacaNewsStreamingApi => _environment.AlpacaNewsStreamingApi;
->>>>>>> 86ce2139
 
         public Uri AlpacaTradingApi => _environment.AlpacaTradingApi;
 
