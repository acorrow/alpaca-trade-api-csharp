﻿using System.Diagnostics;
using System.Net.Sockets;

namespace Alpaca.Markets.Extensions;

internal abstract class ClientWithReconnectBase<TClient> : IStreamingClient
    where TClient : IStreamingClient
{
    private readonly ISet<SocketError> _retrySocketErrorCodes =
        ThrottleParameters.Default.RetrySocketErrorCodes;

    private readonly CancellationTokenSource _cancellationTokenSource = new();

    private readonly ReconnectionParameters _reconnectionParameters;

    private SpinLock _closeLock = new(false);

    private SpinLock _errorLock = new(false);

    private volatile Int32 _reconnectionAttempts;

    private readonly Random _random = new();

    protected readonly TClient Client;

    protected ClientWithReconnectBase(
        TClient client,
        ReconnectionParameters reconnectionParameters)
    {
        Client = client;
        _reconnectionParameters = reconnectionParameters;

        Client.SocketClosed += handleSocketClosed;
        Client.OnError += handleOnError;
    }

    public void Dispose()
    {
        Client.OnError -= handleOnError;
        Client.SocketClosed -= handleSocketClosed;

        _cancellationTokenSource.Cancel();

        Client.Dispose();
        _cancellationTokenSource.Dispose();
    }

    public Task ConnectAsync(
        CancellationToken cancellationToken = default) =>
        Client.ConnectAsync(cancellationToken);

    public Task<AuthStatus> ConnectAndAuthenticateAsync(
        CancellationToken cancellationToken = default) =>
        Client.ConnectAndAuthenticateAsync(cancellationToken);

    public Task DisconnectAsync(
        CancellationToken cancellationToken = default)
    {
        Client.SocketClosed -= handleSocketClosed;
        _cancellationTokenSource.Cancel();

        return Client.DisconnectAsync(cancellationToken);
    }

    public event Action<AuthStatus>? Connected
    {
        add => Client.Connected += value;
        remove => Client.Connected -= value;
    }

    public event Action? SocketOpened
    {
        add => Client.SocketOpened += value;
        remove => Client.SocketOpened -= value;
    }

    public event Action<String>? OnWarning
    {
        add => Client.OnWarning += value;
        remove => Client.OnWarning -= value;
    }

    public event Action? SocketClosed;

<<<<<<< HEAD
        public event Action<String>? OnWarning
        {
            add => Client.OnWarning += value;
            remove => Client.OnWarning -= value;
        }

        protected virtual ValueTask OnReconnection(
            CancellationToken cancellationToken) =>
            new (); // DO nothing by default for auto-resubscribed clients.
=======
    public event Action<Exception>? OnError;
>>>>>>> 86ce2139

    protected virtual ValueTask OnReconnection(
        CancellationToken cancellationToken) =>
        new(); // DO nothing by default for auto-resubscribed clients.

    [SuppressMessage(
        "Design", "CA1031:Do not catch general exception types",
        Justification = "Expected behavior - we report exceptions via OnError event.")]
    private async void handleSocketClosed()
    {
        var lockTaken = false;
        _closeLock.TryEnter(ref lockTaken);

        if (!lockTaken)
        {
            return;
        }

        try
        {
            await handleSocketClosedImpl().ConfigureAwait(false);
        }
        catch (TaskCanceledException)
        {
            // Expected one - don't report
        }
        catch (Exception exception)
        {
            handleOnError(exception);
        }
        finally
        {
            _closeLock.Exit(false);
        }
    }

    private async Task handleSocketClosedImpl()
    {
        var isConnectedAndAuthorized = false;
        while (!_cancellationTokenSource.IsCancellationRequested &&
               Interlocked.Increment(ref _reconnectionAttempts) <=
               _reconnectionParameters.MaxReconnectionAttempts)
        {
<<<<<<< HEAD
            var isConnectedAndAuthorized = false;
            while (!_cancellationTokenSource.IsCancellationRequested &&
                   Interlocked.Increment(ref _reconnectionAttempts) <=
                   _reconnectionParameters.MaxReconnectionAttempts)
            {
=======
>>>>>>> 86ce2139
#pragma warning disable CA5394 // Do not use insecure randomness
            await Task.Delay(_random.Next(
#pragma warning restore CA5394 // Do not use insecure randomness
                        (Int32)_reconnectionParameters.MinReconnectionDelay.TotalMilliseconds,
                        (Int32)_reconnectionParameters.MaxReconnectionDelay.TotalMilliseconds),
                    _cancellationTokenSource.Token)
                .ConfigureAwait(false);

<<<<<<< HEAD
                if (authStatus == AuthStatus.Authorized)
                {
                    isConnectedAndAuthorized = true;
                    break;
                }

                await DisconnectAsync(_cancellationTokenSource.Token)
                    .ConfigureAwait(false);
            }

            if (isConnectedAndAuthorized &&
                Interlocked.Exchange(ref _reconnectionAttempts, 0) <=
                _reconnectionParameters.MaxReconnectionAttempts)
            {
                await OnReconnection(_cancellationTokenSource.Token)
                    .ConfigureAwait(false);
            }
            else
=======
            var authStatus = await ConnectAndAuthenticateAsync(_cancellationTokenSource.Token)
                .ConfigureAwait(false);

            if (authStatus == AuthStatus.Authorized)
>>>>>>> 86ce2139
            {
                isConnectedAndAuthorized = true;
                break;
            }

            await DisconnectAsync(_cancellationTokenSource.Token)
                .ConfigureAwait(false);
        }

        if (isConnectedAndAuthorized &&
            Interlocked.Exchange(ref _reconnectionAttempts, 0) <=
            _reconnectionParameters.MaxReconnectionAttempts)
        {
            await OnReconnection(_cancellationTokenSource.Token)
                .ConfigureAwait(false);
        }
        else
        {
            SocketClosed?.Invoke(); // Finally report to clients
        }
    }

    [SuppressMessage(
        "Design", "CA1031:Do not catch general exception types",
        Justification = "Expected behavior - we report exceptions via OnError event.")]
    private async void handleOnError(
        Exception exception)
    {
        var lockTaken = false;
        _errorLock.TryEnter(ref lockTaken);

        if (!lockTaken)
        {
            return;
        }

        try
        {
            await handleErrorImpl(exception).ConfigureAwait(false);
        }
        catch (TaskCanceledException)
        {
            // Expected one - don't report
        }
        catch (Exception innerException)
        {
            Trace.WriteLine(innerException);
        }
        finally
        {
            _errorLock.Exit(false);
        }
    }

    private async Task handleErrorImpl(
        Exception exception)
    {
        switch (exception)
        {
            case SocketException socketException:
                if (!_retrySocketErrorCodes.Contains(socketException.SocketErrorCode))
                {
                    OnError?.Invoke(exception);
                }
                await DisconnectAsync(_cancellationTokenSource.Token).ConfigureAwait(false);
                break;

            case RestClientErrorException:
                OnError?.Invoke(exception);
                break;

            case TaskCanceledException: // Expected one - don't report
                break;

            default:
                OnError?.Invoke(exception);
                await DisconnectAsync(_cancellationTokenSource.Token).ConfigureAwait(false);
                break;
        }
    }
}<|MERGE_RESOLUTION|>--- conflicted
+++ resolved
@@ -82,19 +82,7 @@
 
     public event Action? SocketClosed;
 
-<<<<<<< HEAD
-        public event Action<String>? OnWarning
-        {
-            add => Client.OnWarning += value;
-            remove => Client.OnWarning -= value;
-        }
-
-        protected virtual ValueTask OnReconnection(
-            CancellationToken cancellationToken) =>
-            new (); // DO nothing by default for auto-resubscribed clients.
-=======
     public event Action<Exception>? OnError;
->>>>>>> 86ce2139
 
     protected virtual ValueTask OnReconnection(
         CancellationToken cancellationToken) =>
@@ -138,14 +126,6 @@
                Interlocked.Increment(ref _reconnectionAttempts) <=
                _reconnectionParameters.MaxReconnectionAttempts)
         {
-<<<<<<< HEAD
-            var isConnectedAndAuthorized = false;
-            while (!_cancellationTokenSource.IsCancellationRequested &&
-                   Interlocked.Increment(ref _reconnectionAttempts) <=
-                   _reconnectionParameters.MaxReconnectionAttempts)
-            {
-=======
->>>>>>> 86ce2139
 #pragma warning disable CA5394 // Do not use insecure randomness
             await Task.Delay(_random.Next(
 #pragma warning restore CA5394 // Do not use insecure randomness
@@ -154,31 +134,10 @@
                     _cancellationTokenSource.Token)
                 .ConfigureAwait(false);
 
-<<<<<<< HEAD
-                if (authStatus == AuthStatus.Authorized)
-                {
-                    isConnectedAndAuthorized = true;
-                    break;
-                }
-
-                await DisconnectAsync(_cancellationTokenSource.Token)
-                    .ConfigureAwait(false);
-            }
-
-            if (isConnectedAndAuthorized &&
-                Interlocked.Exchange(ref _reconnectionAttempts, 0) <=
-                _reconnectionParameters.MaxReconnectionAttempts)
-            {
-                await OnReconnection(_cancellationTokenSource.Token)
-                    .ConfigureAwait(false);
-            }
-            else
-=======
             var authStatus = await ConnectAndAuthenticateAsync(_cancellationTokenSource.Token)
                 .ConfigureAwait(false);
 
             if (authStatus == AuthStatus.Authorized)
->>>>>>> 86ce2139
             {
                 isConnectedAndAuthorized = true;
                 break;
