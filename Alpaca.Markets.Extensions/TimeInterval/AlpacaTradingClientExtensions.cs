--- conflicted
+++ resolved
@@ -8,29 +8,6 @@
     /// <summary>
     /// Get single trading day information from the Alpaca REST API.
     /// </summary>
-<<<<<<< HEAD
-    public static partial class AlpacaTradingClientExtensions
-    {
-        /// <summary>
-        /// Get single trading date information from the Alpaca REST API.
-        /// </summary>
-        /// <param name="client">The <see cref="IAlpacaDataClient"/> object instance.</param>
-        /// <param name="date">The trading date (time part will not be used).</param>
-        /// <param name="cancellationToken">A cancellation token that can be used by other objects or threads to receive notice of cancellation.</param>
-        /// <returns>Read-only trading date information object.</returns>
-        [UsedImplicitly]
-        [CLSCompliant(false)]
-        public static async Task<ICalendar?> GetCalendarForSingleDayAsync(
-            this IAlpacaTradingClient client,
-            DateTime date,
-            CancellationToken cancellationToken = default)
-        {
-            var calendars = await client.EnsureNotNull(nameof(client))
-                .ListCalendarAsync(new CalendarRequest().SetInclusiveTimeInterval(date, date), cancellationToken)
-                .ConfigureAwait(false);
-            return calendars.SingleOrDefault();
-        }
-=======
     /// <param name="client">The <see cref="IAlpacaDataClient"/> object instance.</param>
     /// <param name="date">The trading date (time part will not be used).</param>
     /// <param name="cancellationToken">A cancellation token that can be used by other objects or threads to receive notice of cancellation.</param>
@@ -49,7 +26,6 @@
             .ConfigureAwait(false);
         return calendars.SingleOrDefault();
     }
->>>>>>> 86ce2139
 
     /// <summary>
     /// Get single trading day information from the Alpaca REST API.
