<<<<<<< HEAD
﻿using System;
using System.Collections.Generic;
using System.Threading;
using JetBrains.Annotations;
=======
﻿namespace Alpaca.Markets.Extensions;
>>>>>>> 86ce2139

/// <summary>
/// Set of extension methods for the <see cref="IAlpacaDataClient"/> interface.
/// </summary>
public static class AlpacaDataClientExtensions
{
    /// <summary>
    /// Gets all items provided by <see cref="IAlpacaDataClient.ListNewsArticlesAsync"/> in pagination
    /// mode as single stream of items (in form of <see cref="IAsyncEnumerable{INewsArticle}"/> interface) so they
    /// can be consumed by the <c>await foreach</c> statement on the caller side.
    /// </summary>
<<<<<<< HEAD
    public static partial class AlpacaDataClientExtensions
    {
        /// <summary>
        /// Gets all items provided by <see cref="IAlpacaDataClient.ListHistoricalBarsAsync"/> in pagination
        /// mode as single stream of items (in form of <see cref="IAsyncEnumerable{IBar}"/> interface) so they
        /// can be consumed by the <c>await foreach</c> statement on the caller side.
        /// </summary>
        /// <param name="client">Target instance of the <see cref="IAlpacaDataClient"/> interface.</param>
        /// <param name="request">Original historical minute bars request (with empty next page token).</param>
        /// <returns></returns>
        [UsedImplicitly]
        [CLSCompliant(false)]
        public static IAsyncEnumerable<IBar> GetHistoricalBarsAsAsyncEnumerable(
            this IAlpacaDataClient client,
            HistoricalBarsRequest request) =>
            GetHistoricalBarsAsAsyncEnumerable(client, request, CancellationToken.None);

        /// <summary>
        /// Gets all items provided by <see cref="IAlpacaDataClient.ListHistoricalBarsAsync"/> in pagination
        /// mode as single stream of items (in form of <see cref="IAsyncEnumerable{IBar}"/> interface) so they
        /// can be consumed by the <c>await foreach</c> statement on the caller side.
        /// </summary>
        /// <param name="client">Target instance of the <see cref="IAlpacaDataClient"/> interface.</param>
        /// <param name="request">Original historical minute bars request (with empty next page token).</param>
        /// <param name="cancellationToken">
        /// A cancellation token that can be used by other objects or threads to receive notice of cancellation.
        /// </param>
        /// <returns></returns>
        [UsedImplicitly]
        [CLSCompliant(false)]
        public static IAsyncEnumerable<IBar> GetHistoricalBarsAsAsyncEnumerable(
            this IAlpacaDataClient client,
            HistoricalBarsRequest request,
            CancellationToken cancellationToken) =>
            getValidatedRequestWithoutPageToken(request.EnsureNotNull(nameof(request)))
                .GetResponsesByItems(client.EnsureNotNull(nameof(client)).ListHistoricalBarsAsync, cancellationToken);

        /// <summary>
        /// Gets all items provided by <see cref="IAlpacaDataClient.GetHistoricalBarsAsync"/> in pagination
        /// mode as single stream of items (in form of dictionary of the <see cref="IAsyncEnumerable{IBar}"/>
        /// interface instances) so they  can be consumed by the <c>await foreach</c> statement on the caller side.
        /// </summary>
        /// <param name="client">Target instance of the <see cref="IAlpacaDataClient"/> interface.</param>
        /// <param name="request">Original historical minute bars request (with empty next page token).</param>
        /// <returns></returns>
        [UsedImplicitly]
        [CLSCompliant(false)]
        public static IReadOnlyDictionary<String, IAsyncEnumerable<IBar>> GetHistoricalBarsDictionaryOfAsyncEnumerable(
            this IAlpacaDataClient client,
            HistoricalBarsRequest request) => 
            GetHistoricalBarsDictionaryOfAsyncEnumerable(client, request, CancellationToken.None);

        /// <summary>
        /// Gets all items provided by <see cref="IAlpacaDataClient.GetHistoricalBarsAsync"/> in pagination
        /// mode as single stream of items (in form of dictionary of the <see cref="IAsyncEnumerable{IBar}"/>
        /// interface instances) so they  can be consumed by the <c>await foreach</c> statement on the caller side.
        /// </summary>
        /// <param name="client">Target instance of the <see cref="IAlpacaDataClient"/> interface.</param>
        /// <param name="request">Original historical minute bars request (with empty next page token).</param>
        /// <param name="cancellationToken">
        /// A cancellation token that can be used by other objects or threads to receive notice of cancellation.
        /// </param>
        /// <returns></returns>
        [UsedImplicitly]
        [CLSCompliant(false)]
        public static IReadOnlyDictionary<String, IAsyncEnumerable<IBar>> GetHistoricalBarsDictionaryOfAsyncEnumerable(
            this IAlpacaDataClient client,
            HistoricalBarsRequest request,
            CancellationToken cancellationToken) =>
            getValidatedRequestWithoutPageToken(request.EnsureNotNull(nameof(request)))
                .GetResponsesByItems(client.EnsureNotNull(nameof(client)).GetHistoricalBarsAsync, cancellationToken);

        /// <summary>
        /// Gets all items provided by <see cref="IAlpacaDataClient.ListHistoricalBarsAsync"/> in pagination
        /// mode as single stream of response pages with items so they can be consumed by the <c>await foreach</c>
        /// statement on the caller side as sequence of 'batches' instead of sequence of items itself.
        /// </summary>
        /// <param name="client">Target instance of the <see cref="IAlpacaDataClient"/> interface.</param>
        /// <param name="request">Original historical minute bars request (with empty next page token).</param>
        [UsedImplicitly]
        [CLSCompliant(false)]
        public static IAsyncEnumerable<IReadOnlyList<IBar>> GetHistoricalBarsPagesAsAsyncEnumerable(
            this IAlpacaDataClient client,
            HistoricalBarsRequest request) =>
            GetHistoricalBarsPagesAsAsyncEnumerable(client, request, CancellationToken.None);

        /// <summary>
        /// Gets all items provided by <see cref="IAlpacaDataClient.ListHistoricalBarsAsync"/> in pagination
        /// mode as single stream of response pages with items so they can be consumed by the <c>await foreach</c>
        /// statement on the caller side as sequence of 'batches' instead of sequence of items itself.
        /// </summary>
        /// <param name="client">Target instance of the <see cref="IAlpacaDataClient"/> interface.</param>
        /// <param name="request">Original historical minute bars request (with empty next page token).</param>
        /// <param name="cancellationToken">
        /// A cancellation token that can be used by other objects or threads to receive notice of cancellation.
        /// </param>
        [UsedImplicitly]
        [CLSCompliant(false)]
        public static IAsyncEnumerable<IReadOnlyList<IBar>> GetHistoricalBarsPagesAsAsyncEnumerable(
            this IAlpacaDataClient client,
            HistoricalBarsRequest request,
            CancellationToken cancellationToken) =>
            getValidatedRequestWithoutPageToken(request.EnsureNotNull(nameof(request)))
                .GetResponsesByPages(client.EnsureNotNull(nameof(client)).ListHistoricalBarsAsync, cancellationToken);

        /// <summary>
        /// Gets all items provided by <see cref="IAlpacaDataClient.GetHistoricalBarsAsync"/> in pagination
        /// mode as single stream of response pages with items so they can be consumed by the <c>await foreach</c>
        /// statement on the caller side as sequence of 'batches' instead of sequence of items itself.
        /// </summary>
        /// <param name="client">Target instance of the <see cref="IAlpacaDataClient"/> interface.</param>
        /// <param name="request">Original historical minute bars request (with empty next page token).</param>
        [UsedImplicitly]
        [CLSCompliant(false)]
        public static IAsyncEnumerable<IReadOnlyDictionary<String, IReadOnlyList<IBar>>> GetHistoricalBarsMultiPagesAsAsyncEnumerable(
            this IAlpacaDataClient client,
            HistoricalBarsRequest request) =>
            GetHistoricalBarsMultiPagesAsAsyncEnumerable(client, request, CancellationToken.None);

        /// <summary>
        /// Gets all items provided by <see cref="IAlpacaDataClient.GetHistoricalBarsAsync"/> in pagination
        /// mode as single stream of response pages with items so they can be consumed by the <c>await foreach</c>
        /// statement on the caller side as sequence of 'batches' instead of sequence of items itself.
        /// </summary>
        /// <param name="client">Target instance of the <see cref="IAlpacaDataClient"/> interface.</param>
        /// <param name="request">Original historical minute bars request (with empty next page token).</param>
        /// <param name="cancellationToken">
        /// A cancellation token that can be used by other objects or threads to receive notice of cancellation.
        /// </param>
        [UsedImplicitly]
        [CLSCompliant(false)]
        public static IAsyncEnumerable<IReadOnlyDictionary<String, IReadOnlyList<IBar>>> GetHistoricalBarsMultiPagesAsAsyncEnumerable(
            this IAlpacaDataClient client,
            HistoricalBarsRequest request,
            CancellationToken cancellationToken) =>
            getValidatedRequestWithoutPageToken(request.EnsureNotNull(nameof(request)))
                .GetResponsesByPages(client.EnsureNotNull(nameof(client)).GetHistoricalBarsAsync, cancellationToken);

        /// <summary>
        /// Gets all items provided by <see cref="IAlpacaDataClient.ListHistoricalQuotesAsync"/> in pagination
        /// mode as single stream of items (in form of <see cref="IAsyncEnumerable{IQuote}"/> interface)
        /// so they can be consumed by the <c>await foreach</c> statement on the caller side.
        /// </summary>
        /// <param name="client">Target instance of the <see cref="IAlpacaDataClient"/> interface.</param>
        /// <param name="request">Original historical quotes request (with empty next page token).</param>
        /// <returns></returns>
        [UsedImplicitly]
        [CLSCompliant(false)]
        public static IAsyncEnumerable<IQuote> GetHistoricalQuotesAsAsyncEnumerable(
            this IAlpacaDataClient client,
            HistoricalQuotesRequest request) =>
            GetHistoricalQuotesAsAsyncEnumerable(client, request, CancellationToken.None);

        /// <summary>
        /// Gets all items provided by <see cref="IAlpacaDataClient.ListHistoricalQuotesAsync"/> in pagination
        /// mode as single stream of items (in form of <see cref="IAsyncEnumerable{IQuote}"/> interface)
        /// so they can be consumed by the <c>await foreach</c> statement on the caller side.
        /// </summary>
        /// <param name="client">Target instance of the <see cref="IAlpacaDataClient"/> interface.</param>
        /// <param name="request">Original historical quotes request (with empty next page token).</param>
        /// <param name="cancellationToken">
        /// A cancellation token that can be used by other objects or threads to receive notice of cancellation.
        /// </param>
        /// <returns></returns>
        [UsedImplicitly]
        [CLSCompliant(false)]
        public static IAsyncEnumerable<IQuote> GetHistoricalQuotesAsAsyncEnumerable(
            this IAlpacaDataClient client,
            HistoricalQuotesRequest request,
            CancellationToken cancellationToken) =>
            getValidatedRequestWithoutPageToken(request.EnsureNotNull(nameof(request)))
                .GetResponsesByItems(client.EnsureNotNull(nameof(client)).ListHistoricalQuotesAsync, cancellationToken);

        /// <summary>
        /// Gets all items provided by <see cref="IAlpacaDataClient.GetHistoricalQuotesAsync"/> in pagination
        /// mode as single stream of items (in form of dictionary of the <see cref="IAsyncEnumerable{IQuote}"/>
        /// interface instances) so they  can be consumed by the <c>await foreach</c> statement on the caller side.
        /// </summary>
        /// <param name="client">Target instance of the <see cref="IAlpacaDataClient"/> interface.</param>
        /// <param name="request">Original historical minute bars request (with empty next page token).</param>
        /// <returns></returns>
        [UsedImplicitly]
        [CLSCompliant(false)]
        public static IReadOnlyDictionary<String, IAsyncEnumerable<IQuote>> GetHistoricalQuotesDictionaryOfAsyncEnumerable(
            this IAlpacaDataClient client,
            HistoricalQuotesRequest request) => 
            GetHistoricalQuotesDictionaryOfAsyncEnumerable(client, request, CancellationToken.None);

        /// <summary>
        /// Gets all items provided by <see cref="IAlpacaDataClient.GetHistoricalQuotesAsync"/> in pagination
        /// mode as single stream of items (in form of dictionary of the <see cref="IAsyncEnumerable{IQuote}"/>
        /// interface instances) so they  can be consumed by the <c>await foreach</c> statement on the caller side.
        /// </summary>
        /// <param name="client">Target instance of the <see cref="IAlpacaDataClient"/> interface.</param>
        /// <param name="request">Original historical minute bars request (with empty next page token).</param>
        /// <param name="cancellationToken">
        /// A cancellation token that can be used by other objects or threads to receive notice of cancellation.
        /// </param>
        /// <returns></returns>
        [UsedImplicitly]
        [CLSCompliant(false)]
        public static IReadOnlyDictionary<String, IAsyncEnumerable<IQuote>> GetHistoricalQuotesDictionaryOfAsyncEnumerable(
            this IAlpacaDataClient client,
            HistoricalQuotesRequest request,
            CancellationToken cancellationToken) =>
            getValidatedRequestWithoutPageToken(request.EnsureNotNull(nameof(request)))
                .GetResponsesByItems(client.EnsureNotNull(nameof(client)).GetHistoricalQuotesAsync, cancellationToken);

        /// <summary>
        /// Gets all items provided by <see cref="IAlpacaDataClient.ListHistoricalQuotesAsync"/> in pagination
        /// mode as single stream of response pages with items so they can be consumed by the <c>await foreach</c>
        /// statement on the caller side as sequence of 'batches' instead of sequence of items itself.
        /// </summary>
        /// <param name="client">Target instance of the <see cref="IAlpacaDataClient"/> interface.</param>
        /// <param name="request">Original historical quotes request (with empty next page token).</param>
        [UsedImplicitly]
        [CLSCompliant(false)]
        public static IAsyncEnumerable<IReadOnlyList<IQuote>> GetHistoricalQuotesPagesAsAsyncEnumerable(
            this IAlpacaDataClient client,
            HistoricalQuotesRequest request) =>
            GetHistoricalQuotesPagesAsAsyncEnumerable(client, request, CancellationToken.None);

        /// <summary>
        /// Gets all items provided by <see cref="IAlpacaDataClient.ListHistoricalQuotesAsync"/> in pagination
        /// mode as single stream of response pages with items so they can be consumed by the <c>await foreach</c>
        /// statement on the caller side as sequence of 'batches' instead of sequence of items itself.
        /// </summary>
        /// <param name="client">Target instance of the <see cref="IAlpacaDataClient"/> interface.</param>
        /// <param name="request">Original historical quotes request (with empty next page token).</param>
        /// <param name="cancellationToken">
        /// A cancellation token that can be used by other objects or threads to receive notice of cancellation.
        /// </param>
        [UsedImplicitly]
        [CLSCompliant(false)]
        public static IAsyncEnumerable<IReadOnlyList<IQuote>> GetHistoricalQuotesPagesAsAsyncEnumerable(
            this IAlpacaDataClient client,
            HistoricalQuotesRequest request,
            CancellationToken cancellationToken) =>
            getValidatedRequestWithoutPageToken(request.EnsureNotNull(nameof(request)))
                .GetResponsesByPages(client.EnsureNotNull(nameof(client)).ListHistoricalQuotesAsync, cancellationToken);

        /// <summary>
        /// Gets all items provided by <see cref="IAlpacaDataClient.ListHistoricalQuotesAsync"/> in pagination
        /// mode as single stream of response pages with items so they can be consumed by the <c>await foreach</c>
        /// statement on the caller side as sequence of 'batches' instead of sequence of items itself.
        /// </summary>
        /// <param name="client">Target instance of the <see cref="IAlpacaDataClient"/> interface.</param>
        /// <param name="request">Original historical quotes request (with empty next page token).</param>
        [UsedImplicitly]
        [CLSCompliant(false)]
        public static IAsyncEnumerable<IReadOnlyDictionary<String, IReadOnlyList<IQuote>>> GetHistoricalQuotesMultiPagesAsAsyncEnumerable(
            this IAlpacaDataClient client,
            HistoricalQuotesRequest request) =>
            GetHistoricalQuotesMultiPagesAsAsyncEnumerable(client, request, CancellationToken.None);

        /// <summary>
        /// Gets all items provided by <see cref="IAlpacaDataClient.ListHistoricalQuotesAsync"/> in pagination
        /// mode as single stream of response pages with items so they can be consumed by the <c>await foreach</c>
        /// statement on the caller side as sequence of 'batches' instead of sequence of items itself.
        /// </summary>
        /// <param name="client">Target instance of the <see cref="IAlpacaDataClient"/> interface.</param>
        /// <param name="request">Original historical quotes request (with empty next page token).</param>
        /// <param name="cancellationToken">
        /// A cancellation token that can be used by other objects or threads to receive notice of cancellation.
        /// </param>
        [UsedImplicitly]
        [CLSCompliant(false)]
        public static IAsyncEnumerable<IReadOnlyDictionary<String, IReadOnlyList<IQuote>>> GetHistoricalQuotesMultiPagesAsAsyncEnumerable(
            this IAlpacaDataClient client,
            HistoricalQuotesRequest request,
            CancellationToken cancellationToken) =>
            getValidatedRequestWithoutPageToken(request.EnsureNotNull(nameof(request)))
                .GetResponsesByPages(client.EnsureNotNull(nameof(client)).GetHistoricalQuotesAsync, cancellationToken);

        /// <summary>
        /// Gets all items provided by <see cref="IAlpacaDataClient.ListHistoricalTradesAsync"/> in pagination
        /// mode as single stream of items (in form of <see cref="IAsyncEnumerable{ITrade}"/> interface)
        /// so they can be consumed by the <c>await foreach</c> statement on the caller side.
        /// </summary>
        /// <param name="client">Target instance of the <see cref="IAlpacaDataClient"/> interface.</param>
        /// <param name="request">Original historical trades request (with empty next page token).</param>
        /// <returns></returns>
        [UsedImplicitly]
        [CLSCompliant(false)]
        public static IAsyncEnumerable<ITrade> GetHistoricalTradesAsAsyncEnumerable(
            this IAlpacaDataClient client,
            HistoricalTradesRequest request) =>
            GetHistoricalTradesAsAsyncEnumerable(client, request, CancellationToken.None);

        /// <summary>
        /// Gets all items provided by <see cref="IAlpacaDataClient.ListHistoricalTradesAsync"/> in pagination
        /// mode as single stream of items (in form of <see cref="IAsyncEnumerable{ITrade}"/> interface)
        /// so they can be consumed by the <c>await foreach</c> statement on the caller side.
        /// </summary>
        /// <param name="client">Target instance of the <see cref="IAlpacaDataClient"/> interface.</param>
        /// <param name="request">Original historical trades request (with empty next page token).</param>
        /// <param name="cancellationToken">
        /// A cancellation token that can be used by other objects or threads to receive notice of cancellation.
        /// </param>
        /// <returns></returns>
        [UsedImplicitly]
        [CLSCompliant(false)]
        public static IAsyncEnumerable<ITrade> GetHistoricalTradesAsAsyncEnumerable(
            this IAlpacaDataClient client,
            HistoricalTradesRequest request,
            CancellationToken cancellationToken) =>
            getValidatedRequestWithoutPageToken(request.EnsureNotNull(nameof(request)))
                .GetResponsesByItems(client.EnsureNotNull(nameof(client)).ListHistoricalTradesAsync, cancellationToken);

        /// <summary>
        /// Gets all items provided by <see cref="IAlpacaDataClient.GetHistoricalTradesAsync"/> in pagination
        /// mode as single stream of items (in form of dictionary of the <see cref="IAsyncEnumerable{ITrade}"/>
        /// interface instances) so they  can be consumed by the <c>await foreach</c> statement on the caller side.
        /// </summary>
        /// <param name="client">Target instance of the <see cref="IAlpacaDataClient"/> interface.</param>
        /// <param name="request">Original historical minute bars request (with empty next page token).</param>
        /// <returns></returns>
        [UsedImplicitly]
        [CLSCompliant(false)]
        public static IReadOnlyDictionary<String, IAsyncEnumerable<ITrade>> GetHistoricalTradesDictionaryOfAsyncEnumerable(
            this IAlpacaDataClient client,
            HistoricalTradesRequest request) => 
            GetHistoricalTradesDictionaryOfAsyncEnumerable(client, request, CancellationToken.None);

        /// <summary>
        /// Gets all items provided by <see cref="IAlpacaDataClient.GetHistoricalTradesAsync"/> in pagination
        /// mode as single stream of items (in form of dictionary of the <see cref="IAsyncEnumerable{ITrade}"/>
        /// interface instances) so they  can be consumed by the <c>await foreach</c> statement on the caller side.
        /// </summary>
        /// <param name="client">Target instance of the <see cref="IAlpacaDataClient"/> interface.</param>
        /// <param name="request">Original historical minute bars request (with empty next page token).</param>
        /// <param name="cancellationToken">
        /// A cancellation token that can be used by other objects or threads to receive notice of cancellation.
        /// </param>
        /// <returns></returns>
        [UsedImplicitly]
        [CLSCompliant(false)]
        public static IReadOnlyDictionary<String, IAsyncEnumerable<ITrade>> GetHistoricalTradesDictionaryOfAsyncEnumerable(
            this IAlpacaDataClient client,
            HistoricalTradesRequest request,
            CancellationToken cancellationToken) =>
            getValidatedRequestWithoutPageToken(request.EnsureNotNull(nameof(request)))
                .GetResponsesByItems(client.EnsureNotNull(nameof(client)).GetHistoricalTradesAsync, cancellationToken);

        /// <summary>
        /// Gets all items provided by <see cref="IAlpacaDataClient.ListHistoricalTradesAsync"/> in pagination
        /// mode as single stream of response pages with items so they can be consumed by the <c>await foreach</c>
        /// statement on the caller side as sequence of 'batches' instead of sequence of items itself.
        /// </summary>
        /// <param name="client">Target instance of the <see cref="IAlpacaDataClient"/> interface.</param>
        /// <param name="request">Original historical trades request (with empty next page token).</param>
        [UsedImplicitly]
        [CLSCompliant(false)]
        public static IAsyncEnumerable<IReadOnlyList<ITrade>> GetHistoricalTradesPagesAsAsyncEnumerable(
            this IAlpacaDataClient client,
            HistoricalTradesRequest request) =>
            GetHistoricalTradesPagesAsAsyncEnumerable(client, request, CancellationToken.None);

        /// <summary>
        /// Gets all items provided by <see cref="IAlpacaDataClient.ListHistoricalTradesAsync"/> in pagination
        /// mode as single stream of response pages with items so they can be consumed by the <c>await foreach</c>
        /// statement on the caller side as sequence of 'batches' instead of sequence of items itself.
        /// </summary>
        /// <param name="client">Target instance of the <see cref="IAlpacaDataClient"/> interface.</param>
        /// <param name="request">Original historical trades request (with empty next page token).</param>
        /// <param name="cancellationToken">
        /// A cancellation token that can be used by other objects or threads to receive notice of cancellation.
        /// </param>
        [UsedImplicitly]
        [CLSCompliant(false)]
        public static IAsyncEnumerable<IReadOnlyList<ITrade>> GetHistoricalTradesPagesAsAsyncEnumerable(
            this IAlpacaDataClient client,
            HistoricalTradesRequest request,
            CancellationToken cancellationToken) =>
            getValidatedRequestWithoutPageToken(request.EnsureNotNull(nameof(request)))
                .GetResponsesByPages(client.EnsureNotNull(nameof(client)).ListHistoricalTradesAsync, cancellationToken);

        /// <summary>
        /// Gets all items provided by <see cref="IAlpacaDataClient.ListHistoricalTradesAsync"/> in pagination
        /// mode as single stream of response pages with items so they can be consumed by the <c>await foreach</c>
        /// statement on the caller side as sequence of 'batches' instead of sequence of items itself.
        /// </summary>
        /// <param name="client">Target instance of the <see cref="IAlpacaDataClient"/> interface.</param>
        /// <param name="request">Original historical trades request (with empty next page token).</param>
        [UsedImplicitly]
        [CLSCompliant(false)]
        public static IAsyncEnumerable<IReadOnlyDictionary<String, IReadOnlyList<ITrade>>> GetHistoricalTradesMultiPagesAsAsyncEnumerable(
            this IAlpacaDataClient client,
            HistoricalTradesRequest request) =>
            GetHistoricalTradesMultiPagesAsAsyncEnumerable(client, request, CancellationToken.None);

        /// <summary>
        /// Gets all items provided by <see cref="IAlpacaDataClient.ListHistoricalTradesAsync"/> in pagination
        /// mode as single stream of response pages with items so they can be consumed by the <c>await foreach</c>
        /// statement on the caller side as sequence of 'batches' instead of sequence of items itself.
        /// </summary>
        /// <param name="client">Target instance of the <see cref="IAlpacaDataClient"/> interface.</param>
        /// <param name="request">Original historical trades request (with empty next page token).</param>
        /// <param name="cancellationToken">
        /// A cancellation token that can be used by other objects or threads to receive notice of cancellation.
        /// </param>
        [UsedImplicitly]
        [CLSCompliant(false)]
        public static IAsyncEnumerable<IReadOnlyDictionary<String, IReadOnlyList<ITrade>>> GetHistoricalTradesMultiPagesAsAsyncEnumerable(
            this IAlpacaDataClient client,
            HistoricalTradesRequest request,
            CancellationToken cancellationToken) =>
            getValidatedRequestWithoutPageToken(request.EnsureNotNull(nameof(request)))
                .GetResponsesByPages(client.EnsureNotNull(nameof(client)).GetHistoricalTradesAsync, cancellationToken);

        /// <summary>
        /// Gets all items provided by <see cref="IAlpacaDataClient.ListNewsArticlesAsync"/> in pagination
        /// mode as single stream of items (in form of <see cref="IAsyncEnumerable{INewsArticle}"/> interface) so they
        /// can be consumed by the <c>await foreach</c> statement on the caller side.
        /// </summary>
        /// <param name="client">Target instance of the <see cref="IAlpacaDataClient"/> interface.</param>
        /// <param name="request">Original historical minute bars request (with empty next page token).</param>
        /// <returns></returns>
        [UsedImplicitly]
        [CLSCompliant(false)]
        public static IAsyncEnumerable<INewsArticle> GetNewsArticlesAsAsyncEnumerable(
            this IAlpacaDataClient client,
            NewsArticlesRequest request) =>
            GetNewsArticlesAsAsyncEnumerable(client, request, CancellationToken.None);

        /// <summary>
        /// Gets all items provided by <see cref="IAlpacaDataClient.ListNewsArticlesAsync"/> in pagination
        /// mode as single stream of items (in form of <see cref="IAsyncEnumerable{INewsArticle}"/> interface) so they
        /// can be consumed by the <c>await foreach</c> statement on the caller side.
        /// </summary>
        /// <param name="client">Target instance of the <see cref="IAlpacaDataClient"/> interface.</param>
        /// <param name="request">Original historical minute bars request (with empty next page token).</param>
        /// <param name="cancellationToken">
        /// A cancellation token that can be used by other objects or threads to receive notice of cancellation.
        /// </param>
        /// <returns></returns>
        [UsedImplicitly]
        [CLSCompliant(false)]
        public static IAsyncEnumerable<INewsArticle> GetNewsArticlesAsAsyncEnumerable(
            this IAlpacaDataClient client,
            NewsArticlesRequest request,
            CancellationToken cancellationToken) =>
            getValidatedRequestWithoutPageToken(request.EnsureNotNull(nameof(request)))
                .GetResponsesByItems(client.EnsureNotNull(nameof(client)).ListNewsArticlesAsync, cancellationToken);

        /// <summary>
        /// Gets all items provided by <see cref="IAlpacaDataClient.ListNewsArticlesAsync"/> in pagination
        /// mode as single stream of response pages with items so they can be consumed by the <c>await foreach</c>
        /// statement on the caller side as sequence of 'batches' instead of sequence of items itself.
        /// </summary>
        /// <param name="client">Target instance of the <see cref="IAlpacaDataClient"/> interface.</param>
        /// <param name="request">Original historical news articles request (with empty next page token).</param>
        [UsedImplicitly]
        [CLSCompliant(false)]
        public static IAsyncEnumerable<IReadOnlyList<INewsArticle>> GetNewsArticlesPagesAsAsyncEnumerable(
            this IAlpacaDataClient client,
            NewsArticlesRequest request) =>
            GetNewsArticlesPagesAsAsyncEnumerable(client, request, CancellationToken.None);

        /// <summary>
        /// Gets all items provided by <see cref="IAlpacaDataClient.ListNewsArticlesAsync"/> in pagination
        /// mode as single stream of response pages with items so they can be consumed by the <c>await foreach</c>
        /// statement on the caller side as sequence of 'batches' instead of sequence of items itself.
        /// </summary>
        /// <param name="client">Target instance of the <see cref="IAlpacaDataClient"/> interface.</param>
        /// <param name="request">Original historical news articles request (with empty next page token).</param>
        /// <param name="cancellationToken">
        /// A cancellation token that can be used by other objects or threads to receive notice of cancellation.
        /// </param>
        [UsedImplicitly]
        [CLSCompliant(false)]
        public static IAsyncEnumerable<IReadOnlyList<INewsArticle>> GetNewsArticlesPagesAsAsyncEnumerable(
            this IAlpacaDataClient client,
            NewsArticlesRequest request,
            CancellationToken cancellationToken) =>
            getValidatedRequestWithoutPageToken(request.EnsureNotNull(nameof(request)))
                .GetResponsesByPages(client.EnsureNotNull(nameof(client)).ListNewsArticlesAsync, cancellationToken);

        private static HistoricalBarsRequest getValidatedRequestWithoutPageToken(
            HistoricalBarsRequest request) =>
            new HistoricalBarsRequest(
                    request.Symbols,
                    request.GetValidatedFrom(),
                    request.GetValidatedInto(),
                    request.TimeFrame)
                {
                    Adjustment = request.Adjustment,
                    Feed = request.Feed
                }
                .WithPageSize(request.GetPageSize());

        private static HistoricalQuotesRequest getValidatedRequestWithoutPageToken(
            // ReSharper disable once SuggestBaseTypeForParameter
            HistoricalQuotesRequest request) =>
            new HistoricalQuotesRequest(
                    request.Symbols,
                    request.GetValidatedFrom(),
                    request.GetValidatedInto())
                {
                    Feed = request.Feed
                }
                .WithPageSize(request.GetPageSize());

        private static HistoricalTradesRequest getValidatedRequestWithoutPageToken(
            // ReSharper disable once SuggestBaseTypeForParameter
            HistoricalTradesRequest request) =>
            new HistoricalTradesRequest(
                    request.Symbols,
                    request.GetValidatedFrom(),
                    request.GetValidatedInto())
                {
                    Feed = request.Feed
                }
                .WithPageSize(request.GetPageSize());

        private static NewsArticlesRequest getValidatedRequestWithoutPageToken(
            NewsArticlesRequest request) =>
            new NewsArticlesRequest(request.Symbols)
                {
                    TimeInterval = request.TimeInterval,
                    SortDirection = request.SortDirection,
                    SendFullContentForItems = request.SendFullContentForItems,
                    ExcludeItemsWithoutContent = request.ExcludeItemsWithoutContent
                }
                .WithPageSize(request.Pagination.Size ?? Pagination.MaxNewsPageSize);
    }
=======
    /// <param name="client">Target instance of the <see cref="IAlpacaDataClient"/> interface.</param>
    /// <param name="request">Original historical minute bars request (with empty next page token).</param>
    /// <returns></returns>
    [UsedImplicitly]
    [CLSCompliant(false)]
    public static IAsyncEnumerable<INewsArticle> GetNewsArticlesAsAsyncEnumerable(
        this IAlpacaDataClient client,
        NewsArticlesRequest request) =>
        GetNewsArticlesAsAsyncEnumerable(client, request, CancellationToken.None);

    /// <summary>
    /// Gets all items provided by <see cref="IAlpacaDataClient.ListNewsArticlesAsync"/> in pagination
    /// mode as single stream of items (in form of <see cref="IAsyncEnumerable{INewsArticle}"/> interface) so they
    /// can be consumed by the <c>await foreach</c> statement on the caller side.
    /// </summary>
    /// <param name="client">Target instance of the <see cref="IAlpacaDataClient"/> interface.</param>
    /// <param name="request">Original historical minute bars request (with empty next page token).</param>
    /// <param name="cancellationToken">
    /// A cancellation token that can be used by other objects or threads to receive notice of cancellation.
    /// </param>
    /// <returns></returns>
    [UsedImplicitly]
    [CLSCompliant(false)]
    public static IAsyncEnumerable<INewsArticle> GetNewsArticlesAsAsyncEnumerable(
        this IAlpacaDataClient client,
        NewsArticlesRequest request,
        CancellationToken cancellationToken) =>
        getValidatedRequestWithoutPageToken(request.EnsureNotNull())
            .GetResponsesByItems(client.EnsureNotNull().ListNewsArticlesAsync, cancellationToken);

    /// <summary>
    /// Gets all items provided by <see cref="IAlpacaDataClient.ListNewsArticlesAsync"/> in pagination
    /// mode as single stream of response pages with items so they can be consumed by the <c>await foreach</c>
    /// statement on the caller side as sequence of 'batches' instead of sequence of items itself.
    /// </summary>
    /// <param name="client">Target instance of the <see cref="IAlpacaDataClient"/> interface.</param>
    /// <param name="request">Original historical news articles request (with empty next page token).</param>
    [UsedImplicitly]
    [CLSCompliant(false)]
    public static IAsyncEnumerable<IReadOnlyList<INewsArticle>> GetNewsArticlesPagesAsAsyncEnumerable(
        this IAlpacaDataClient client,
        NewsArticlesRequest request) =>
        GetNewsArticlesPagesAsAsyncEnumerable(client, request, CancellationToken.None);

    /// <summary>
    /// Gets all items provided by <see cref="IAlpacaDataClient.ListNewsArticlesAsync"/> in pagination
    /// mode as single stream of response pages with items so they can be consumed by the <c>await foreach</c>
    /// statement on the caller side as sequence of 'batches' instead of sequence of items itself.
    /// </summary>
    /// <param name="client">Target instance of the <see cref="IAlpacaDataClient"/> interface.</param>
    /// <param name="request">Original historical news articles request (with empty next page token).</param>
    /// <param name="cancellationToken">
    /// A cancellation token that can be used by other objects or threads to receive notice of cancellation.
    /// </param>
    [UsedImplicitly]
    [CLSCompliant(false)]
    public static IAsyncEnumerable<IReadOnlyList<INewsArticle>> GetNewsArticlesPagesAsAsyncEnumerable(
        this IAlpacaDataClient client,
        NewsArticlesRequest request,
        CancellationToken cancellationToken) =>
        getValidatedRequestWithoutPageToken(request.EnsureNotNull())
            .GetResponsesByPages(client.EnsureNotNull().ListNewsArticlesAsync, cancellationToken);

    private static NewsArticlesRequest getValidatedRequestWithoutPageToken(
        IHistoricalRequest<NewsArticlesRequest, INewsArticle> request) =>
        request.GetValidatedRequestWithoutPageToken();
>>>>>>> 86ce2139
}<|MERGE_RESOLUTION|>--- conflicted
+++ resolved
@@ -1,11 +1,4 @@
-<<<<<<< HEAD
-﻿using System;
-using System.Collections.Generic;
-using System.Threading;
-using JetBrains.Annotations;
-=======
 ﻿namespace Alpaca.Markets.Extensions;
->>>>>>> 86ce2139
 
 /// <summary>
 /// Set of extension methods for the <see cref="IAlpacaDataClient"/> interface.
@@ -17,534 +10,6 @@
     /// mode as single stream of items (in form of <see cref="IAsyncEnumerable{INewsArticle}"/> interface) so they
     /// can be consumed by the <c>await foreach</c> statement on the caller side.
     /// </summary>
-<<<<<<< HEAD
-    public static partial class AlpacaDataClientExtensions
-    {
-        /// <summary>
-        /// Gets all items provided by <see cref="IAlpacaDataClient.ListHistoricalBarsAsync"/> in pagination
-        /// mode as single stream of items (in form of <see cref="IAsyncEnumerable{IBar}"/> interface) so they
-        /// can be consumed by the <c>await foreach</c> statement on the caller side.
-        /// </summary>
-        /// <param name="client">Target instance of the <see cref="IAlpacaDataClient"/> interface.</param>
-        /// <param name="request">Original historical minute bars request (with empty next page token).</param>
-        /// <returns></returns>
-        [UsedImplicitly]
-        [CLSCompliant(false)]
-        public static IAsyncEnumerable<IBar> GetHistoricalBarsAsAsyncEnumerable(
-            this IAlpacaDataClient client,
-            HistoricalBarsRequest request) =>
-            GetHistoricalBarsAsAsyncEnumerable(client, request, CancellationToken.None);
-
-        /// <summary>
-        /// Gets all items provided by <see cref="IAlpacaDataClient.ListHistoricalBarsAsync"/> in pagination
-        /// mode as single stream of items (in form of <see cref="IAsyncEnumerable{IBar}"/> interface) so they
-        /// can be consumed by the <c>await foreach</c> statement on the caller side.
-        /// </summary>
-        /// <param name="client">Target instance of the <see cref="IAlpacaDataClient"/> interface.</param>
-        /// <param name="request">Original historical minute bars request (with empty next page token).</param>
-        /// <param name="cancellationToken">
-        /// A cancellation token that can be used by other objects or threads to receive notice of cancellation.
-        /// </param>
-        /// <returns></returns>
-        [UsedImplicitly]
-        [CLSCompliant(false)]
-        public static IAsyncEnumerable<IBar> GetHistoricalBarsAsAsyncEnumerable(
-            this IAlpacaDataClient client,
-            HistoricalBarsRequest request,
-            CancellationToken cancellationToken) =>
-            getValidatedRequestWithoutPageToken(request.EnsureNotNull(nameof(request)))
-                .GetResponsesByItems(client.EnsureNotNull(nameof(client)).ListHistoricalBarsAsync, cancellationToken);
-
-        /// <summary>
-        /// Gets all items provided by <see cref="IAlpacaDataClient.GetHistoricalBarsAsync"/> in pagination
-        /// mode as single stream of items (in form of dictionary of the <see cref="IAsyncEnumerable{IBar}"/>
-        /// interface instances) so they  can be consumed by the <c>await foreach</c> statement on the caller side.
-        /// </summary>
-        /// <param name="client">Target instance of the <see cref="IAlpacaDataClient"/> interface.</param>
-        /// <param name="request">Original historical minute bars request (with empty next page token).</param>
-        /// <returns></returns>
-        [UsedImplicitly]
-        [CLSCompliant(false)]
-        public static IReadOnlyDictionary<String, IAsyncEnumerable<IBar>> GetHistoricalBarsDictionaryOfAsyncEnumerable(
-            this IAlpacaDataClient client,
-            HistoricalBarsRequest request) => 
-            GetHistoricalBarsDictionaryOfAsyncEnumerable(client, request, CancellationToken.None);
-
-        /// <summary>
-        /// Gets all items provided by <see cref="IAlpacaDataClient.GetHistoricalBarsAsync"/> in pagination
-        /// mode as single stream of items (in form of dictionary of the <see cref="IAsyncEnumerable{IBar}"/>
-        /// interface instances) so they  can be consumed by the <c>await foreach</c> statement on the caller side.
-        /// </summary>
-        /// <param name="client">Target instance of the <see cref="IAlpacaDataClient"/> interface.</param>
-        /// <param name="request">Original historical minute bars request (with empty next page token).</param>
-        /// <param name="cancellationToken">
-        /// A cancellation token that can be used by other objects or threads to receive notice of cancellation.
-        /// </param>
-        /// <returns></returns>
-        [UsedImplicitly]
-        [CLSCompliant(false)]
-        public static IReadOnlyDictionary<String, IAsyncEnumerable<IBar>> GetHistoricalBarsDictionaryOfAsyncEnumerable(
-            this IAlpacaDataClient client,
-            HistoricalBarsRequest request,
-            CancellationToken cancellationToken) =>
-            getValidatedRequestWithoutPageToken(request.EnsureNotNull(nameof(request)))
-                .GetResponsesByItems(client.EnsureNotNull(nameof(client)).GetHistoricalBarsAsync, cancellationToken);
-
-        /// <summary>
-        /// Gets all items provided by <see cref="IAlpacaDataClient.ListHistoricalBarsAsync"/> in pagination
-        /// mode as single stream of response pages with items so they can be consumed by the <c>await foreach</c>
-        /// statement on the caller side as sequence of 'batches' instead of sequence of items itself.
-        /// </summary>
-        /// <param name="client">Target instance of the <see cref="IAlpacaDataClient"/> interface.</param>
-        /// <param name="request">Original historical minute bars request (with empty next page token).</param>
-        [UsedImplicitly]
-        [CLSCompliant(false)]
-        public static IAsyncEnumerable<IReadOnlyList<IBar>> GetHistoricalBarsPagesAsAsyncEnumerable(
-            this IAlpacaDataClient client,
-            HistoricalBarsRequest request) =>
-            GetHistoricalBarsPagesAsAsyncEnumerable(client, request, CancellationToken.None);
-
-        /// <summary>
-        /// Gets all items provided by <see cref="IAlpacaDataClient.ListHistoricalBarsAsync"/> in pagination
-        /// mode as single stream of response pages with items so they can be consumed by the <c>await foreach</c>
-        /// statement on the caller side as sequence of 'batches' instead of sequence of items itself.
-        /// </summary>
-        /// <param name="client">Target instance of the <see cref="IAlpacaDataClient"/> interface.</param>
-        /// <param name="request">Original historical minute bars request (with empty next page token).</param>
-        /// <param name="cancellationToken">
-        /// A cancellation token that can be used by other objects or threads to receive notice of cancellation.
-        /// </param>
-        [UsedImplicitly]
-        [CLSCompliant(false)]
-        public static IAsyncEnumerable<IReadOnlyList<IBar>> GetHistoricalBarsPagesAsAsyncEnumerable(
-            this IAlpacaDataClient client,
-            HistoricalBarsRequest request,
-            CancellationToken cancellationToken) =>
-            getValidatedRequestWithoutPageToken(request.EnsureNotNull(nameof(request)))
-                .GetResponsesByPages(client.EnsureNotNull(nameof(client)).ListHistoricalBarsAsync, cancellationToken);
-
-        /// <summary>
-        /// Gets all items provided by <see cref="IAlpacaDataClient.GetHistoricalBarsAsync"/> in pagination
-        /// mode as single stream of response pages with items so they can be consumed by the <c>await foreach</c>
-        /// statement on the caller side as sequence of 'batches' instead of sequence of items itself.
-        /// </summary>
-        /// <param name="client">Target instance of the <see cref="IAlpacaDataClient"/> interface.</param>
-        /// <param name="request">Original historical minute bars request (with empty next page token).</param>
-        [UsedImplicitly]
-        [CLSCompliant(false)]
-        public static IAsyncEnumerable<IReadOnlyDictionary<String, IReadOnlyList<IBar>>> GetHistoricalBarsMultiPagesAsAsyncEnumerable(
-            this IAlpacaDataClient client,
-            HistoricalBarsRequest request) =>
-            GetHistoricalBarsMultiPagesAsAsyncEnumerable(client, request, CancellationToken.None);
-
-        /// <summary>
-        /// Gets all items provided by <see cref="IAlpacaDataClient.GetHistoricalBarsAsync"/> in pagination
-        /// mode as single stream of response pages with items so they can be consumed by the <c>await foreach</c>
-        /// statement on the caller side as sequence of 'batches' instead of sequence of items itself.
-        /// </summary>
-        /// <param name="client">Target instance of the <see cref="IAlpacaDataClient"/> interface.</param>
-        /// <param name="request">Original historical minute bars request (with empty next page token).</param>
-        /// <param name="cancellationToken">
-        /// A cancellation token that can be used by other objects or threads to receive notice of cancellation.
-        /// </param>
-        [UsedImplicitly]
-        [CLSCompliant(false)]
-        public static IAsyncEnumerable<IReadOnlyDictionary<String, IReadOnlyList<IBar>>> GetHistoricalBarsMultiPagesAsAsyncEnumerable(
-            this IAlpacaDataClient client,
-            HistoricalBarsRequest request,
-            CancellationToken cancellationToken) =>
-            getValidatedRequestWithoutPageToken(request.EnsureNotNull(nameof(request)))
-                .GetResponsesByPages(client.EnsureNotNull(nameof(client)).GetHistoricalBarsAsync, cancellationToken);
-
-        /// <summary>
-        /// Gets all items provided by <see cref="IAlpacaDataClient.ListHistoricalQuotesAsync"/> in pagination
-        /// mode as single stream of items (in form of <see cref="IAsyncEnumerable{IQuote}"/> interface)
-        /// so they can be consumed by the <c>await foreach</c> statement on the caller side.
-        /// </summary>
-        /// <param name="client">Target instance of the <see cref="IAlpacaDataClient"/> interface.</param>
-        /// <param name="request">Original historical quotes request (with empty next page token).</param>
-        /// <returns></returns>
-        [UsedImplicitly]
-        [CLSCompliant(false)]
-        public static IAsyncEnumerable<IQuote> GetHistoricalQuotesAsAsyncEnumerable(
-            this IAlpacaDataClient client,
-            HistoricalQuotesRequest request) =>
-            GetHistoricalQuotesAsAsyncEnumerable(client, request, CancellationToken.None);
-
-        /// <summary>
-        /// Gets all items provided by <see cref="IAlpacaDataClient.ListHistoricalQuotesAsync"/> in pagination
-        /// mode as single stream of items (in form of <see cref="IAsyncEnumerable{IQuote}"/> interface)
-        /// so they can be consumed by the <c>await foreach</c> statement on the caller side.
-        /// </summary>
-        /// <param name="client">Target instance of the <see cref="IAlpacaDataClient"/> interface.</param>
-        /// <param name="request">Original historical quotes request (with empty next page token).</param>
-        /// <param name="cancellationToken">
-        /// A cancellation token that can be used by other objects or threads to receive notice of cancellation.
-        /// </param>
-        /// <returns></returns>
-        [UsedImplicitly]
-        [CLSCompliant(false)]
-        public static IAsyncEnumerable<IQuote> GetHistoricalQuotesAsAsyncEnumerable(
-            this IAlpacaDataClient client,
-            HistoricalQuotesRequest request,
-            CancellationToken cancellationToken) =>
-            getValidatedRequestWithoutPageToken(request.EnsureNotNull(nameof(request)))
-                .GetResponsesByItems(client.EnsureNotNull(nameof(client)).ListHistoricalQuotesAsync, cancellationToken);
-
-        /// <summary>
-        /// Gets all items provided by <see cref="IAlpacaDataClient.GetHistoricalQuotesAsync"/> in pagination
-        /// mode as single stream of items (in form of dictionary of the <see cref="IAsyncEnumerable{IQuote}"/>
-        /// interface instances) so they  can be consumed by the <c>await foreach</c> statement on the caller side.
-        /// </summary>
-        /// <param name="client">Target instance of the <see cref="IAlpacaDataClient"/> interface.</param>
-        /// <param name="request">Original historical minute bars request (with empty next page token).</param>
-        /// <returns></returns>
-        [UsedImplicitly]
-        [CLSCompliant(false)]
-        public static IReadOnlyDictionary<String, IAsyncEnumerable<IQuote>> GetHistoricalQuotesDictionaryOfAsyncEnumerable(
-            this IAlpacaDataClient client,
-            HistoricalQuotesRequest request) => 
-            GetHistoricalQuotesDictionaryOfAsyncEnumerable(client, request, CancellationToken.None);
-
-        /// <summary>
-        /// Gets all items provided by <see cref="IAlpacaDataClient.GetHistoricalQuotesAsync"/> in pagination
-        /// mode as single stream of items (in form of dictionary of the <see cref="IAsyncEnumerable{IQuote}"/>
-        /// interface instances) so they  can be consumed by the <c>await foreach</c> statement on the caller side.
-        /// </summary>
-        /// <param name="client">Target instance of the <see cref="IAlpacaDataClient"/> interface.</param>
-        /// <param name="request">Original historical minute bars request (with empty next page token).</param>
-        /// <param name="cancellationToken">
-        /// A cancellation token that can be used by other objects or threads to receive notice of cancellation.
-        /// </param>
-        /// <returns></returns>
-        [UsedImplicitly]
-        [CLSCompliant(false)]
-        public static IReadOnlyDictionary<String, IAsyncEnumerable<IQuote>> GetHistoricalQuotesDictionaryOfAsyncEnumerable(
-            this IAlpacaDataClient client,
-            HistoricalQuotesRequest request,
-            CancellationToken cancellationToken) =>
-            getValidatedRequestWithoutPageToken(request.EnsureNotNull(nameof(request)))
-                .GetResponsesByItems(client.EnsureNotNull(nameof(client)).GetHistoricalQuotesAsync, cancellationToken);
-
-        /// <summary>
-        /// Gets all items provided by <see cref="IAlpacaDataClient.ListHistoricalQuotesAsync"/> in pagination
-        /// mode as single stream of response pages with items so they can be consumed by the <c>await foreach</c>
-        /// statement on the caller side as sequence of 'batches' instead of sequence of items itself.
-        /// </summary>
-        /// <param name="client">Target instance of the <see cref="IAlpacaDataClient"/> interface.</param>
-        /// <param name="request">Original historical quotes request (with empty next page token).</param>
-        [UsedImplicitly]
-        [CLSCompliant(false)]
-        public static IAsyncEnumerable<IReadOnlyList<IQuote>> GetHistoricalQuotesPagesAsAsyncEnumerable(
-            this IAlpacaDataClient client,
-            HistoricalQuotesRequest request) =>
-            GetHistoricalQuotesPagesAsAsyncEnumerable(client, request, CancellationToken.None);
-
-        /// <summary>
-        /// Gets all items provided by <see cref="IAlpacaDataClient.ListHistoricalQuotesAsync"/> in pagination
-        /// mode as single stream of response pages with items so they can be consumed by the <c>await foreach</c>
-        /// statement on the caller side as sequence of 'batches' instead of sequence of items itself.
-        /// </summary>
-        /// <param name="client">Target instance of the <see cref="IAlpacaDataClient"/> interface.</param>
-        /// <param name="request">Original historical quotes request (with empty next page token).</param>
-        /// <param name="cancellationToken">
-        /// A cancellation token that can be used by other objects or threads to receive notice of cancellation.
-        /// </param>
-        [UsedImplicitly]
-        [CLSCompliant(false)]
-        public static IAsyncEnumerable<IReadOnlyList<IQuote>> GetHistoricalQuotesPagesAsAsyncEnumerable(
-            this IAlpacaDataClient client,
-            HistoricalQuotesRequest request,
-            CancellationToken cancellationToken) =>
-            getValidatedRequestWithoutPageToken(request.EnsureNotNull(nameof(request)))
-                .GetResponsesByPages(client.EnsureNotNull(nameof(client)).ListHistoricalQuotesAsync, cancellationToken);
-
-        /// <summary>
-        /// Gets all items provided by <see cref="IAlpacaDataClient.ListHistoricalQuotesAsync"/> in pagination
-        /// mode as single stream of response pages with items so they can be consumed by the <c>await foreach</c>
-        /// statement on the caller side as sequence of 'batches' instead of sequence of items itself.
-        /// </summary>
-        /// <param name="client">Target instance of the <see cref="IAlpacaDataClient"/> interface.</param>
-        /// <param name="request">Original historical quotes request (with empty next page token).</param>
-        [UsedImplicitly]
-        [CLSCompliant(false)]
-        public static IAsyncEnumerable<IReadOnlyDictionary<String, IReadOnlyList<IQuote>>> GetHistoricalQuotesMultiPagesAsAsyncEnumerable(
-            this IAlpacaDataClient client,
-            HistoricalQuotesRequest request) =>
-            GetHistoricalQuotesMultiPagesAsAsyncEnumerable(client, request, CancellationToken.None);
-
-        /// <summary>
-        /// Gets all items provided by <see cref="IAlpacaDataClient.ListHistoricalQuotesAsync"/> in pagination
-        /// mode as single stream of response pages with items so they can be consumed by the <c>await foreach</c>
-        /// statement on the caller side as sequence of 'batches' instead of sequence of items itself.
-        /// </summary>
-        /// <param name="client">Target instance of the <see cref="IAlpacaDataClient"/> interface.</param>
-        /// <param name="request">Original historical quotes request (with empty next page token).</param>
-        /// <param name="cancellationToken">
-        /// A cancellation token that can be used by other objects or threads to receive notice of cancellation.
-        /// </param>
-        [UsedImplicitly]
-        [CLSCompliant(false)]
-        public static IAsyncEnumerable<IReadOnlyDictionary<String, IReadOnlyList<IQuote>>> GetHistoricalQuotesMultiPagesAsAsyncEnumerable(
-            this IAlpacaDataClient client,
-            HistoricalQuotesRequest request,
-            CancellationToken cancellationToken) =>
-            getValidatedRequestWithoutPageToken(request.EnsureNotNull(nameof(request)))
-                .GetResponsesByPages(client.EnsureNotNull(nameof(client)).GetHistoricalQuotesAsync, cancellationToken);
-
-        /// <summary>
-        /// Gets all items provided by <see cref="IAlpacaDataClient.ListHistoricalTradesAsync"/> in pagination
-        /// mode as single stream of items (in form of <see cref="IAsyncEnumerable{ITrade}"/> interface)
-        /// so they can be consumed by the <c>await foreach</c> statement on the caller side.
-        /// </summary>
-        /// <param name="client">Target instance of the <see cref="IAlpacaDataClient"/> interface.</param>
-        /// <param name="request">Original historical trades request (with empty next page token).</param>
-        /// <returns></returns>
-        [UsedImplicitly]
-        [CLSCompliant(false)]
-        public static IAsyncEnumerable<ITrade> GetHistoricalTradesAsAsyncEnumerable(
-            this IAlpacaDataClient client,
-            HistoricalTradesRequest request) =>
-            GetHistoricalTradesAsAsyncEnumerable(client, request, CancellationToken.None);
-
-        /// <summary>
-        /// Gets all items provided by <see cref="IAlpacaDataClient.ListHistoricalTradesAsync"/> in pagination
-        /// mode as single stream of items (in form of <see cref="IAsyncEnumerable{ITrade}"/> interface)
-        /// so they can be consumed by the <c>await foreach</c> statement on the caller side.
-        /// </summary>
-        /// <param name="client">Target instance of the <see cref="IAlpacaDataClient"/> interface.</param>
-        /// <param name="request">Original historical trades request (with empty next page token).</param>
-        /// <param name="cancellationToken">
-        /// A cancellation token that can be used by other objects or threads to receive notice of cancellation.
-        /// </param>
-        /// <returns></returns>
-        [UsedImplicitly]
-        [CLSCompliant(false)]
-        public static IAsyncEnumerable<ITrade> GetHistoricalTradesAsAsyncEnumerable(
-            this IAlpacaDataClient client,
-            HistoricalTradesRequest request,
-            CancellationToken cancellationToken) =>
-            getValidatedRequestWithoutPageToken(request.EnsureNotNull(nameof(request)))
-                .GetResponsesByItems(client.EnsureNotNull(nameof(client)).ListHistoricalTradesAsync, cancellationToken);
-
-        /// <summary>
-        /// Gets all items provided by <see cref="IAlpacaDataClient.GetHistoricalTradesAsync"/> in pagination
-        /// mode as single stream of items (in form of dictionary of the <see cref="IAsyncEnumerable{ITrade}"/>
-        /// interface instances) so they  can be consumed by the <c>await foreach</c> statement on the caller side.
-        /// </summary>
-        /// <param name="client">Target instance of the <see cref="IAlpacaDataClient"/> interface.</param>
-        /// <param name="request">Original historical minute bars request (with empty next page token).</param>
-        /// <returns></returns>
-        [UsedImplicitly]
-        [CLSCompliant(false)]
-        public static IReadOnlyDictionary<String, IAsyncEnumerable<ITrade>> GetHistoricalTradesDictionaryOfAsyncEnumerable(
-            this IAlpacaDataClient client,
-            HistoricalTradesRequest request) => 
-            GetHistoricalTradesDictionaryOfAsyncEnumerable(client, request, CancellationToken.None);
-
-        /// <summary>
-        /// Gets all items provided by <see cref="IAlpacaDataClient.GetHistoricalTradesAsync"/> in pagination
-        /// mode as single stream of items (in form of dictionary of the <see cref="IAsyncEnumerable{ITrade}"/>
-        /// interface instances) so they  can be consumed by the <c>await foreach</c> statement on the caller side.
-        /// </summary>
-        /// <param name="client">Target instance of the <see cref="IAlpacaDataClient"/> interface.</param>
-        /// <param name="request">Original historical minute bars request (with empty next page token).</param>
-        /// <param name="cancellationToken">
-        /// A cancellation token that can be used by other objects or threads to receive notice of cancellation.
-        /// </param>
-        /// <returns></returns>
-        [UsedImplicitly]
-        [CLSCompliant(false)]
-        public static IReadOnlyDictionary<String, IAsyncEnumerable<ITrade>> GetHistoricalTradesDictionaryOfAsyncEnumerable(
-            this IAlpacaDataClient client,
-            HistoricalTradesRequest request,
-            CancellationToken cancellationToken) =>
-            getValidatedRequestWithoutPageToken(request.EnsureNotNull(nameof(request)))
-                .GetResponsesByItems(client.EnsureNotNull(nameof(client)).GetHistoricalTradesAsync, cancellationToken);
-
-        /// <summary>
-        /// Gets all items provided by <see cref="IAlpacaDataClient.ListHistoricalTradesAsync"/> in pagination
-        /// mode as single stream of response pages with items so they can be consumed by the <c>await foreach</c>
-        /// statement on the caller side as sequence of 'batches' instead of sequence of items itself.
-        /// </summary>
-        /// <param name="client">Target instance of the <see cref="IAlpacaDataClient"/> interface.</param>
-        /// <param name="request">Original historical trades request (with empty next page token).</param>
-        [UsedImplicitly]
-        [CLSCompliant(false)]
-        public static IAsyncEnumerable<IReadOnlyList<ITrade>> GetHistoricalTradesPagesAsAsyncEnumerable(
-            this IAlpacaDataClient client,
-            HistoricalTradesRequest request) =>
-            GetHistoricalTradesPagesAsAsyncEnumerable(client, request, CancellationToken.None);
-
-        /// <summary>
-        /// Gets all items provided by <see cref="IAlpacaDataClient.ListHistoricalTradesAsync"/> in pagination
-        /// mode as single stream of response pages with items so they can be consumed by the <c>await foreach</c>
-        /// statement on the caller side as sequence of 'batches' instead of sequence of items itself.
-        /// </summary>
-        /// <param name="client">Target instance of the <see cref="IAlpacaDataClient"/> interface.</param>
-        /// <param name="request">Original historical trades request (with empty next page token).</param>
-        /// <param name="cancellationToken">
-        /// A cancellation token that can be used by other objects or threads to receive notice of cancellation.
-        /// </param>
-        [UsedImplicitly]
-        [CLSCompliant(false)]
-        public static IAsyncEnumerable<IReadOnlyList<ITrade>> GetHistoricalTradesPagesAsAsyncEnumerable(
-            this IAlpacaDataClient client,
-            HistoricalTradesRequest request,
-            CancellationToken cancellationToken) =>
-            getValidatedRequestWithoutPageToken(request.EnsureNotNull(nameof(request)))
-                .GetResponsesByPages(client.EnsureNotNull(nameof(client)).ListHistoricalTradesAsync, cancellationToken);
-
-        /// <summary>
-        /// Gets all items provided by <see cref="IAlpacaDataClient.ListHistoricalTradesAsync"/> in pagination
-        /// mode as single stream of response pages with items so they can be consumed by the <c>await foreach</c>
-        /// statement on the caller side as sequence of 'batches' instead of sequence of items itself.
-        /// </summary>
-        /// <param name="client">Target instance of the <see cref="IAlpacaDataClient"/> interface.</param>
-        /// <param name="request">Original historical trades request (with empty next page token).</param>
-        [UsedImplicitly]
-        [CLSCompliant(false)]
-        public static IAsyncEnumerable<IReadOnlyDictionary<String, IReadOnlyList<ITrade>>> GetHistoricalTradesMultiPagesAsAsyncEnumerable(
-            this IAlpacaDataClient client,
-            HistoricalTradesRequest request) =>
-            GetHistoricalTradesMultiPagesAsAsyncEnumerable(client, request, CancellationToken.None);
-
-        /// <summary>
-        /// Gets all items provided by <see cref="IAlpacaDataClient.ListHistoricalTradesAsync"/> in pagination
-        /// mode as single stream of response pages with items so they can be consumed by the <c>await foreach</c>
-        /// statement on the caller side as sequence of 'batches' instead of sequence of items itself.
-        /// </summary>
-        /// <param name="client">Target instance of the <see cref="IAlpacaDataClient"/> interface.</param>
-        /// <param name="request">Original historical trades request (with empty next page token).</param>
-        /// <param name="cancellationToken">
-        /// A cancellation token that can be used by other objects or threads to receive notice of cancellation.
-        /// </param>
-        [UsedImplicitly]
-        [CLSCompliant(false)]
-        public static IAsyncEnumerable<IReadOnlyDictionary<String, IReadOnlyList<ITrade>>> GetHistoricalTradesMultiPagesAsAsyncEnumerable(
-            this IAlpacaDataClient client,
-            HistoricalTradesRequest request,
-            CancellationToken cancellationToken) =>
-            getValidatedRequestWithoutPageToken(request.EnsureNotNull(nameof(request)))
-                .GetResponsesByPages(client.EnsureNotNull(nameof(client)).GetHistoricalTradesAsync, cancellationToken);
-
-        /// <summary>
-        /// Gets all items provided by <see cref="IAlpacaDataClient.ListNewsArticlesAsync"/> in pagination
-        /// mode as single stream of items (in form of <see cref="IAsyncEnumerable{INewsArticle}"/> interface) so they
-        /// can be consumed by the <c>await foreach</c> statement on the caller side.
-        /// </summary>
-        /// <param name="client">Target instance of the <see cref="IAlpacaDataClient"/> interface.</param>
-        /// <param name="request">Original historical minute bars request (with empty next page token).</param>
-        /// <returns></returns>
-        [UsedImplicitly]
-        [CLSCompliant(false)]
-        public static IAsyncEnumerable<INewsArticle> GetNewsArticlesAsAsyncEnumerable(
-            this IAlpacaDataClient client,
-            NewsArticlesRequest request) =>
-            GetNewsArticlesAsAsyncEnumerable(client, request, CancellationToken.None);
-
-        /// <summary>
-        /// Gets all items provided by <see cref="IAlpacaDataClient.ListNewsArticlesAsync"/> in pagination
-        /// mode as single stream of items (in form of <see cref="IAsyncEnumerable{INewsArticle}"/> interface) so they
-        /// can be consumed by the <c>await foreach</c> statement on the caller side.
-        /// </summary>
-        /// <param name="client">Target instance of the <see cref="IAlpacaDataClient"/> interface.</param>
-        /// <param name="request">Original historical minute bars request (with empty next page token).</param>
-        /// <param name="cancellationToken">
-        /// A cancellation token that can be used by other objects or threads to receive notice of cancellation.
-        /// </param>
-        /// <returns></returns>
-        [UsedImplicitly]
-        [CLSCompliant(false)]
-        public static IAsyncEnumerable<INewsArticle> GetNewsArticlesAsAsyncEnumerable(
-            this IAlpacaDataClient client,
-            NewsArticlesRequest request,
-            CancellationToken cancellationToken) =>
-            getValidatedRequestWithoutPageToken(request.EnsureNotNull(nameof(request)))
-                .GetResponsesByItems(client.EnsureNotNull(nameof(client)).ListNewsArticlesAsync, cancellationToken);
-
-        /// <summary>
-        /// Gets all items provided by <see cref="IAlpacaDataClient.ListNewsArticlesAsync"/> in pagination
-        /// mode as single stream of response pages with items so they can be consumed by the <c>await foreach</c>
-        /// statement on the caller side as sequence of 'batches' instead of sequence of items itself.
-        /// </summary>
-        /// <param name="client">Target instance of the <see cref="IAlpacaDataClient"/> interface.</param>
-        /// <param name="request">Original historical news articles request (with empty next page token).</param>
-        [UsedImplicitly]
-        [CLSCompliant(false)]
-        public static IAsyncEnumerable<IReadOnlyList<INewsArticle>> GetNewsArticlesPagesAsAsyncEnumerable(
-            this IAlpacaDataClient client,
-            NewsArticlesRequest request) =>
-            GetNewsArticlesPagesAsAsyncEnumerable(client, request, CancellationToken.None);
-
-        /// <summary>
-        /// Gets all items provided by <see cref="IAlpacaDataClient.ListNewsArticlesAsync"/> in pagination
-        /// mode as single stream of response pages with items so they can be consumed by the <c>await foreach</c>
-        /// statement on the caller side as sequence of 'batches' instead of sequence of items itself.
-        /// </summary>
-        /// <param name="client">Target instance of the <see cref="IAlpacaDataClient"/> interface.</param>
-        /// <param name="request">Original historical news articles request (with empty next page token).</param>
-        /// <param name="cancellationToken">
-        /// A cancellation token that can be used by other objects or threads to receive notice of cancellation.
-        /// </param>
-        [UsedImplicitly]
-        [CLSCompliant(false)]
-        public static IAsyncEnumerable<IReadOnlyList<INewsArticle>> GetNewsArticlesPagesAsAsyncEnumerable(
-            this IAlpacaDataClient client,
-            NewsArticlesRequest request,
-            CancellationToken cancellationToken) =>
-            getValidatedRequestWithoutPageToken(request.EnsureNotNull(nameof(request)))
-                .GetResponsesByPages(client.EnsureNotNull(nameof(client)).ListNewsArticlesAsync, cancellationToken);
-
-        private static HistoricalBarsRequest getValidatedRequestWithoutPageToken(
-            HistoricalBarsRequest request) =>
-            new HistoricalBarsRequest(
-                    request.Symbols,
-                    request.GetValidatedFrom(),
-                    request.GetValidatedInto(),
-                    request.TimeFrame)
-                {
-                    Adjustment = request.Adjustment,
-                    Feed = request.Feed
-                }
-                .WithPageSize(request.GetPageSize());
-
-        private static HistoricalQuotesRequest getValidatedRequestWithoutPageToken(
-            // ReSharper disable once SuggestBaseTypeForParameter
-            HistoricalQuotesRequest request) =>
-            new HistoricalQuotesRequest(
-                    request.Symbols,
-                    request.GetValidatedFrom(),
-                    request.GetValidatedInto())
-                {
-                    Feed = request.Feed
-                }
-                .WithPageSize(request.GetPageSize());
-
-        private static HistoricalTradesRequest getValidatedRequestWithoutPageToken(
-            // ReSharper disable once SuggestBaseTypeForParameter
-            HistoricalTradesRequest request) =>
-            new HistoricalTradesRequest(
-                    request.Symbols,
-                    request.GetValidatedFrom(),
-                    request.GetValidatedInto())
-                {
-                    Feed = request.Feed
-                }
-                .WithPageSize(request.GetPageSize());
-
-        private static NewsArticlesRequest getValidatedRequestWithoutPageToken(
-            NewsArticlesRequest request) =>
-            new NewsArticlesRequest(request.Symbols)
-                {
-                    TimeInterval = request.TimeInterval,
-                    SortDirection = request.SortDirection,
-                    SendFullContentForItems = request.SendFullContentForItems,
-                    ExcludeItemsWithoutContent = request.ExcludeItemsWithoutContent
-                }
-                .WithPageSize(request.Pagination.Size ?? Pagination.MaxNewsPageSize);
-    }
-=======
     /// <param name="client">Target instance of the <see cref="IAlpacaDataClient"/> interface.</param>
     /// <param name="request">Original historical minute bars request (with empty next page token).</param>
     /// <returns></returns>
@@ -611,5 +76,4 @@
     private static NewsArticlesRequest getValidatedRequestWithoutPageToken(
         IHistoricalRequest<NewsArticlesRequest, INewsArticle> request) =>
         request.GetValidatedRequestWithoutPageToken();
->>>>>>> 86ce2139
 }