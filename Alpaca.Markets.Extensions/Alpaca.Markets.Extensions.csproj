--- conflicted
+++ resolved
@@ -4,28 +4,16 @@
     <TargetFrameworks>netstandard2.0;netstandard2.1;net461;net5</TargetFrameworks>
     <PackageRequireLicenseAcceptance>false</PackageRequireLicenseAcceptance>
     <GeneratePackageOnBuild>true</GeneratePackageOnBuild>
-<<<<<<< HEAD
-    <Version>4.1.4</Version>
-=======
     <Version>5.0.3-rc3</Version>
->>>>>>> fc04a344
     <RepositoryUrl>https://github.com/alpacahq/alpaca-trade-api-csharp</RepositoryUrl>
     <PackageProjectUrl>https://alpaca.markets/</PackageProjectUrl>
     <Copyright>© 2018-2021 Alpaca Securities LLC. All rights reserved.</Copyright>
     <Company>Alpaca Securities LLC</Company>
     <Authors>Alpaca Securities LLC</Authors>
     <Product>Extansions for .NET SDK for Alpaca Trade API</Product>
-<<<<<<< HEAD
-    <AssemblyVersion>4.1.4.1</AssemblyVersion>
-    <FileVersion>4.1.4.1</FileVersion>
-    <TreatWarningsAsErrors>true</TreatWarningsAsErrors>
-    <NoWarn></NoWarn>
-    <LangVersion>latest</LangVersion>
-=======
     <AssemblyVersion>5.0.3.10</AssemblyVersion>
     <FileVersion>5.0.3.10</FileVersion>
     <TreatWarningsAsErrors>true</TreatWarningsAsErrors>
->>>>>>> fc04a344
     <PackageLicenseExpression>Apache-2.0</PackageLicenseExpression>
     <PackageIcon>icon.png</PackageIcon>
     <Description>C# SDK for Alpaca Trade API https://docs.alpaca.markets/</Description>
@@ -60,35 +48,19 @@
   </ItemGroup>
 
   <ItemGroup>
-<<<<<<< HEAD
-    <Compile Include="..\Alpaca.Markets\GlobalSuppressions.cs" Link="GlobalSuppressions.cs" />
-    <Compile Include="..\Alpaca.Markets\Helpers\NullableHelper.cs" Link="NullableHelper.cs" />
-  </ItemGroup>
-
-  <ItemGroup>
-    <None Include="..\Icon.png" Pack="true" PackagePath="icon.png" />
-  </ItemGroup>
-
-  <ItemGroup>
-    <PackageReference Include="Alpaca.Markets" Version="4.1.9" />
-=======
     <Compile Include="..\GlobalSuppressions.cs" Link="GlobalSuppressions.cs" />
   </ItemGroup>
 
   <ItemGroup>
     <PackageReference Include="Alpaca.Markets" Version="5.0.3-rc2" />
->>>>>>> fc04a344
     <PackageReference Include="JetBrains.Annotations" Version="2021.1.0">
       <PrivateAssets>all</PrivateAssets>
       <IncludeAssets>compile; analyzers</IncludeAssets>
     </PackageReference>
-<<<<<<< HEAD
-=======
     <PackageReference Include="Microsoft.CodeAnalysis.PublicApiAnalyzers" Version="3.3.2">
       <PrivateAssets>all</PrivateAssets>
       <IncludeAssets>runtime; build; native; contentfiles; analyzers; buildtransitive</IncludeAssets>
     </PackageReference>
->>>>>>> fc04a344
     <PackageReference Include="Microsoft.Extensions.Http" Version="5.0.0" />
     <PackageReference Include="Microsoft.Extensions.Http.Polly" Version="5.0.1" />
     <PackageReference Include="Microsoft.SourceLink.GitHub" Version="1.0.0" PrivateAssets="All" />
