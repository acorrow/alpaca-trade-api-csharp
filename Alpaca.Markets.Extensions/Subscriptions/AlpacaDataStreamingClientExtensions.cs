--- conflicted
+++ resolved
@@ -8,128 +8,6 @@
     /// <summary>
     /// Gets the trading statuses updates subscription for the all assets from the <paramref name="symbols"/> list.
     /// </summary>
-<<<<<<< HEAD
-    public static partial class AlpacaDataStreamingClientExtensions
-    {
-        /// <summary>
-        /// Gets the trade updates subscription for the all assets from the <paramref name="symbols"/> list.
-        /// </summary>
-        /// <param name="client">Target instance of the <see cref="IAlpacaDataStreamingClient"/> interface.</param>
-        /// <param name="symbols">Alpaca asset names list (non-empty) for trade updates subscribing.</param>
-        /// <returns>
-        /// Subscription object for tracking updates via the <see cref="IAlpacaDataSubscription{ITrade}.Received"/> event.
-        /// </returns>
-        [UsedImplicitly]
-        [CLSCompliant(false)]
-        public static IAlpacaDataSubscription<ITrade> GetTradeSubscription(
-            this IAlpacaDataStreamingClient client,
-            params String[] symbols) =>
-            getTradeSubscription(
-                client.EnsureNotNull(nameof(client)),
-                symbols.EnsureNotNull(nameof(symbols)));
-
-        /// <summary>
-        /// Gets the trade updates subscription for the all assets from the <paramref name="symbols"/> list.
-        /// </summary>
-        /// <param name="client">Target instance of the <see cref="IAlpacaDataStreamingClient"/> interface.</param>
-        /// <param name="symbols">Alpaca asset names list (non-empty) for trade updates subscribing.</param>
-        /// <returns>
-        /// Subscription object for tracking updates via the <see cref="IAlpacaDataSubscription{ITrade}.Received"/> event.
-        /// </returns>
-        [UsedImplicitly]
-        [CLSCompliant(false)]
-        public static IAlpacaDataSubscription<ITrade> GetTradeSubscription(
-            this IAlpacaDataStreamingClient client,
-            IEnumerable<String> symbols) =>
-            getTradeSubscription(
-                client.EnsureNotNull(nameof(client)),
-                symbols.EnsureNotNull(nameof(symbols)));
-
-        /// <summary>
-        /// Gets the quote updates subscription for the all assets from the <paramref name="symbols"/> list.
-        /// </summary>
-        /// <param name="client">Target instance of the <see cref="IAlpacaDataStreamingClient"/> interface.</param>
-        /// <param name="symbols">Alpaca asset names list (non-empty) for quote updates subscribing.</param>
-        /// <returns>
-        /// Subscription object for tracking updates via the <see cref="IAlpacaDataSubscription{IQuote}.Received"/> event.
-        /// </returns>
-        [UsedImplicitly]
-        [CLSCompliant(false)]
-        public static IAlpacaDataSubscription<IQuote> GetQuoteSubscription(
-            this IAlpacaDataStreamingClient client,
-            params String[] symbols) =>
-            getQuoteSubscription(
-                client.EnsureNotNull(nameof(client)),
-                symbols.EnsureNotNull(nameof(symbols)));
-
-        /// <summary>
-        /// Gets the quote updates subscription for the all assets from the <paramref name="symbols"/> list.
-        /// </summary>
-        /// <param name="client">Target instance of the <see cref="IAlpacaDataStreamingClient"/> interface.</param>
-        /// <param name="symbols">Alpaca asset names list (non-empty) for quote updates subscribing.</param>
-        /// <returns>
-        /// Subscription object for tracking updates via the <see cref="IAlpacaDataSubscription{IQuote}.Received"/> event.
-        /// </returns>
-        [UsedImplicitly]
-        [CLSCompliant(false)]
-        public static IAlpacaDataSubscription<IQuote> GetQuoteSubscription(
-            this IAlpacaDataStreamingClient client,
-            IEnumerable<String> symbols) =>
-            getQuoteSubscription(
-                client.EnsureNotNull(nameof(client)),
-                symbols.EnsureNotNull(nameof(symbols)));
-
-        /// <summary>
-        /// Gets the minute aggregate (bar) updates subscription for the all assets from the <paramref name="symbols"/> list.
-        /// </summary>
-        /// <param name="client">Target instance of the <see cref="IAlpacaDataStreamingClient"/> interface.</param>
-        /// <param name="symbols">Alpaca asset names list (non-empty) for minute aggregate (bar) updates subscribing.</param>
-        /// <returns>
-        /// Subscription object for tracking updates via the <see cref="IAlpacaDataSubscription{IBar}.Received"/> event.
-        /// </returns>
-        [UsedImplicitly]
-        [CLSCompliant(false)]
-        public static IAlpacaDataSubscription<IBar> GetMinuteBarSubscription(
-            this IAlpacaDataStreamingClient client,
-            params String[] symbols) =>
-            getMinuteBarSubscription(
-                client.EnsureNotNull(nameof(client)),
-                symbols.EnsureNotNull(nameof(symbols)));
-
-        /// <summary>
-        /// Gets the minute aggregate (bar) updates subscription for the all assets from the <paramref name="symbols"/> list.
-        /// </summary>
-        /// <param name="client">Target instance of the <see cref="IAlpacaDataStreamingClient"/> interface.</param>
-        /// <param name="symbols">Alpaca asset names list (non-empty) for minute aggregate (bar) updates subscribing.</param>
-        /// <returns>
-        /// Subscription object for tracking updates via the <see cref="IAlpacaDataSubscription{IBar}.Received"/> event.
-        /// </returns>
-        [UsedImplicitly]
-        [CLSCompliant(false)]
-        public static IAlpacaDataSubscription<IBar> GetMinuteBarSubscription(
-            this IAlpacaDataStreamingClient client,
-            IEnumerable<String> symbols) =>
-            getMinuteBarSubscription(
-                client.EnsureNotNull(nameof(client)),
-                symbols.EnsureNotNull(nameof(symbols)));
-
-        /// <summary>
-        /// Gets the daily aggregate (bar) updates subscription for the all assets from the <paramref name="symbols"/> list.
-        /// </summary>
-        /// <param name="client">Target instance of the <see cref="IAlpacaDataStreamingClient"/> interface.</param>
-        /// <param name="symbols">Alpaca asset names list (non-empty) for minute aggregate (bar) updates subscribing.</param>
-        /// <returns>
-        /// Subscription object for tracking updates via the <see cref="IAlpacaDataSubscription{TApi}.Received"/> event.
-        /// </returns>
-        [UsedImplicitly]
-        [CLSCompliant(false)]
-        public static IAlpacaDataSubscription<IBar> GetDailyBarSubscription(
-            this IAlpacaDataStreamingClient client,
-            params String[] symbols) =>
-            getDailyBarSubscription(
-                client.EnsureNotNull(nameof(client)),
-                symbols.EnsureNotNull(nameof(symbols)));
-=======
     /// <param name="client">Target instance of the <see cref="IAlpacaDataStreamingClient"/> interface.</param>
     /// <param name="symbols">Alpaca asset names list (non-empty) for minute aggregate (bar) updates subscribing.</param>
     /// <returns>
@@ -160,7 +38,6 @@
         getStatusSubscription(
             client.EnsureNotNull(),
             symbols.EnsureNotNull());
->>>>>>> 86ce2139
 
     /// <summary>
     /// Gets the trade corrections subscription for the all assets from the <paramref name="symbols"/> list.
@@ -179,196 +56,6 @@
             client.EnsureNotNull(),
             symbols.EnsureNotNull());
 
-<<<<<<< HEAD
-        /// <summary>
-        /// Gets the updated aggregate (bar) updates subscription for the all assets from the <paramref name="symbols"/> list.
-        /// </summary>
-        /// <param name="client">Target instance of the <see cref="IAlpacaDataStreamingClient"/> interface.</param>
-        /// <param name="symbols">Alpaca asset names list (non-empty) for minute aggregate (bar) updates subscribing.</param>
-        /// <returns>
-        /// Subscription object for tracking updates via the <see cref="IAlpacaDataSubscription{TApi}.Received"/> event.
-        /// </returns>
-        [UsedImplicitly]
-        [CLSCompliant(false)]
-        public static IAlpacaDataSubscription<IBar> GetUpdatedBarSubscription(
-            this IAlpacaDataStreamingClient client,
-            params String[] symbols) =>
-            getUpdatedBarSubscription(
-                client.EnsureNotNull(nameof(client)),
-                symbols.EnsureNotNull(nameof(symbols)));
-
-        /// <summary>
-        /// Gets the updated aggregate (bar) updates subscription for the all assets from the <paramref name="symbols"/> list.
-        /// </summary>
-        /// <param name="client">Target instance of the <see cref="IAlpacaDataStreamingClient"/> interface.</param>
-        /// <param name="symbols">Alpaca asset names list (non-empty) for minute aggregate (bar) updates subscribing.</param>
-        /// <returns>
-        /// Subscription object for tracking updates via the <see cref="IAlpacaDataSubscription{TApi}.Received"/> event.
-        /// </returns>
-        [UsedImplicitly]
-        [CLSCompliant(false)]
-        public static IAlpacaDataSubscription<IBar> GetUpdatedBarSubscription(
-            this IAlpacaDataStreamingClient client,
-            IEnumerable<String> symbols) =>
-            getUpdatedBarSubscription(
-                client.EnsureNotNull(nameof(client)),
-                symbols.EnsureNotNull(nameof(symbols)));
-
-        /// <summary>
-        /// Gets the trade status updates subscription for the all assets from the <paramref name="symbols"/> list.
-        /// </summary>
-        /// <param name="client">Target instance of the <see cref="IAlpacaDataStreamingClient"/> interface.</param>
-        /// <param name="symbols">Alpaca asset names list (non-empty) for minute aggregate (bar) updates subscribing.</param>
-        /// <returns>
-        /// Subscription object for tracking updates via the <see cref="IAlpacaDataSubscription{TApi}.Received"/> event.
-        /// </returns>
-        [UsedImplicitly]
-        [CLSCompliant(false)]
-        public static IAlpacaDataSubscription<IStatus> GetStatusSubscription(
-            this IAlpacaDataStreamingClient client,
-            params String[] symbols) =>
-            getStatusSubscription(
-                client.EnsureNotNull(nameof(client)),
-                symbols.EnsureNotNull(nameof(symbols)));
-
-        /// <summary>
-        /// Gets the trade status updates  subscription for the all assets from the <paramref name="symbols"/> list.
-        /// </summary>
-        /// <param name="client">Target instance of the <see cref="IAlpacaDataStreamingClient"/> interface.</param>
-        /// <param name="symbols">Alpaca asset names list (non-empty) for minute aggregate (bar) updates subscribing.</param>
-        /// <returns>
-        /// Subscription object for tracking updates via the <see cref="IAlpacaDataSubscription{TApi}.Received"/> event.
-        /// </returns>
-        [UsedImplicitly]
-        [CLSCompliant(false)]
-        public static IAlpacaDataSubscription<IStatus> GetStatusSubscription(
-            this IAlpacaDataStreamingClient client,
-            IEnumerable<String> symbols) =>
-            getStatusSubscription(
-                client.EnsureNotNull(nameof(client)),
-                symbols.EnsureNotNull(nameof(symbols)));
-
-        /// <summary>
-        /// Gets the trade corrections subscription for the all assets from the <paramref name="symbols"/> list.
-        /// </summary>
-        /// <param name="client">Target instance of the <see cref="IAlpacaDataStreamingClient"/> interface.</param>
-        /// <param name="symbols">Alpaca asset names list (non-empty) for minute aggregate (bar) updates subscribing.</param>
-        /// <returns>
-        /// Subscription object for tracking updates via the <see cref="IAlpacaDataSubscription{TApi}.Received"/> event.
-        /// </returns>
-        [UsedImplicitly]
-        [CLSCompliant(false)]
-        public static IAlpacaDataSubscription<ICorrection> GetCorrectionSubscription(
-            this IAlpacaDataStreamingClient client,
-            params String[] symbols) =>
-            getCorrectionSubscription(
-                client.EnsureNotNull(nameof(client)),
-                symbols.EnsureNotNull(nameof(symbols)));
-
-        /// <summary>
-        /// Gets the trade corrections subscription for the all assets from the <paramref name="symbols"/> list.
-        /// </summary>
-        /// <param name="client">Target instance of the <see cref="IAlpacaDataStreamingClient"/> interface.</param>
-        /// <param name="symbols">Alpaca asset names list (non-empty) for minute aggregate (bar) updates subscribing.</param>
-        /// <returns>
-        /// Subscription object for tracking updates via the <see cref="IAlpacaDataSubscription{TApi}.Received"/> event.
-        /// </returns>
-        [UsedImplicitly]
-        [CLSCompliant(false)]
-        public static IAlpacaDataSubscription<ICorrection> GetCorrectionSubscription(
-            this IAlpacaDataStreamingClient client,
-            IEnumerable<String> symbols) =>
-            getCorrectionSubscription(
-                client.EnsureNotNull(nameof(client)),
-                symbols.EnsureNotNull(nameof(symbols)));
-
-        /// <summary>
-        /// Gets the trade cancellation subscription for the all assets from the <paramref name="symbols"/> list.
-        /// </summary>
-        /// <param name="client">Target instance of the <see cref="IAlpacaDataStreamingClient"/> interface.</param>
-        /// <param name="symbols">Alpaca asset names list (non-empty) for minute aggregate (bar) updates subscribing.</param>
-        /// <returns>
-        /// Subscription object for tracking updates via the <see cref="IAlpacaDataSubscription{TApi}.Received"/> event.
-        /// </returns>
-        [UsedImplicitly]
-        [CLSCompliant(false)]
-        public static IAlpacaDataSubscription<ITrade> GetCancellationSubscription(
-            this IAlpacaDataStreamingClient client,
-            params String[] symbols) =>
-            getCancellationSubscription(
-                client.EnsureNotNull(nameof(client)),
-                symbols.EnsureNotNull(nameof(symbols)));
-
-        /// <summary>
-        /// Gets the trade cancellation subscription for the all assets from the <paramref name="symbols"/> list.
-        /// </summary>
-        /// <param name="client">Target instance of the <see cref="IAlpacaDataStreamingClient"/> interface.</param>
-        /// <param name="symbols">Alpaca asset names list (non-empty) for minute aggregate (bar) updates subscribing.</param>
-        /// <returns>
-        /// Subscription object for tracking updates via the <see cref="IAlpacaDataSubscription{TApi}.Received"/> event.
-        /// </returns>
-        [UsedImplicitly]
-        [CLSCompliant(false)]
-        public static IAlpacaDataSubscription<ITrade> GetCancellationSubscription(
-            this IAlpacaDataStreamingClient client,
-            IEnumerable<String> symbols) =>
-            getCancellationSubscription(
-                client.EnsureNotNull(nameof(client)),
-                symbols.EnsureNotNull(nameof(symbols)));
-
-        /// <summary>
-        /// Gets the LULD (limit up / limit down) updates subscription for the all assets from the <paramref name="symbols"/> list.
-        /// </summary>
-        /// <param name="client">Target instance of the <see cref="IAlpacaDataStreamingClient"/> interface.</param>
-        /// <param name="symbols">Alpaca asset names list (non-empty) for minute aggregate (bar) updates subscribing.</param>
-        /// <returns>
-        /// Subscription object for tracking updates via the <see cref="IAlpacaDataSubscription{TApi}.Received"/> event.
-        /// </returns>
-        [UsedImplicitly]
-        [CLSCompliant(false)]
-        public static IAlpacaDataSubscription<ILimitUpLimitDown> GetLimitUpLimitDownSubscription(
-            this IAlpacaDataStreamingClient client,
-            IEnumerable<String> symbols) =>
-            getLimitUpLimitDownSubscription(
-                client.EnsureNotNull(nameof(client)),
-                symbols.EnsureNotNull(nameof(symbols)));
-
-        /// <summary>
-        /// Gets the LULD (limit up / limit down) updates subscription for the all assets from the <paramref name="symbols"/> list.
-        /// </summary>
-        /// <param name="client">Target instance of the <see cref="IAlpacaDataStreamingClient"/> interface.</param>
-        /// <param name="symbols">Alpaca asset names list (non-empty) for minute aggregate (bar) updates subscribing.</param>
-        /// <returns>
-        /// Subscription object for tracking updates via the <see cref="IAlpacaDataSubscription{TApi}.Received"/> event.
-        /// </returns>
-        [UsedImplicitly]
-        [CLSCompliant(false)]
-        public static IAlpacaDataSubscription<ILimitUpLimitDown> GetLimitUpLimitDownSubscription(
-            this IAlpacaDataStreamingClient client,
-            params String[] symbols) =>
-            getLimitUpLimitDownSubscription(
-                client.EnsureNotNull(nameof(client)),
-                symbols.EnsureNotNull(nameof(symbols)));
-
-        /// <summary>
-        /// Gets the trade updates subscription for the <paramref name="symbol"/> asset. This subscription is
-        /// returned with pending subscription state and will be unsubscribed on disposing so you can use it
-        /// inside the <c>using</c> or <c>await using</c> statements for more clear resource management.
-        /// </summary>
-        /// <param name="client">Target instance of the <see cref="IAlpacaDataStreamingClient"/> interface.</param>
-        /// <param name="symbol">Alpaca asset name for trade updates subscribing.</param>
-        /// <returns>
-        /// Subscription object for tracking updates via the <see cref="IAlpacaDataSubscription{ITrade}.Received"/> event.
-        /// </returns>
-        [UsedImplicitly]
-        [CLSCompliant(false)]
-        public static ValueTask<IDisposableAlpacaDataSubscription<ITrade>> SubscribeTradeAsync(
-            this IAlpacaDataStreamingClient client,
-            String symbol) =>
-            DisposableAlpacaDataSubscription<ITrade>.CreateAsync(
-                client.EnsureNotNull(nameof(client)).GetTradeSubscription(symbol),
-                client);
-=======
     /// <summary>
     /// Gets the trade corrections subscription for the all assets from the <paramref name="symbols"/> list.
     /// </summary>
@@ -385,7 +72,6 @@
         getCorrectionSubscription(
             client.EnsureNotNull(),
             symbols.EnsureNotNull());
->>>>>>> 86ce2139
 
     /// <summary>
     /// Gets the trade cancellation subscription for the all assets from the <paramref name="symbols"/> list.
@@ -588,297 +274,6 @@
             client.EnsureNotNull().GetCancellationSubscription(symbols),
             client.EnsureNotNull());
 
-<<<<<<< HEAD
-        /// <summary>
-        /// Gets the updated bar updates subscription for the <paramref name="symbol"/> asset. This subscription is
-        /// returned with pending subscription state and will be unsubscribed on disposing so you can use it
-        /// inside the <c>using</c> or <c>await using</c> statements for more clear resource management.
-        /// </summary>
-        /// <param name="client">Target instance of the <see cref="IAlpacaDataStreamingClient"/> interface.</param>
-        /// <param name="symbol">Alpaca asset name for minute bar updates subscribing.</param>
-        /// <returns>
-        /// Subscription object for tracking updates via the <see cref="IAlpacaDataSubscription{IStreamAgg}.Received"/> event.
-        /// </returns>
-        [UsedImplicitly]
-        [CLSCompliant(false)]
-        public static ValueTask<IDisposableAlpacaDataSubscription<IBar>> SubscribeUpdatedBarAsync(
-            this IAlpacaDataStreamingClient client,
-            String symbol) =>
-            DisposableAlpacaDataSubscription<IBar>.CreateAsync(
-                client.EnsureNotNull(nameof(client)).GetUpdatedBarSubscription(symbol),
-                client);
-
-        /// <summary>
-        /// Gets the updated bar updates subscription for all assets from the <paramref name="symbols"/> list.
-        /// This subscription is returned with pending subscription state and will be unsubscribed on disposing
-        /// so you can use it inside the <c>using</c> or <c>await using</c> statements for more clear resource management.
-        /// </summary>
-        /// <param name="client">Target instance of the <see cref="IAlpacaDataStreamingClient"/> interface.</param>
-        /// <param name="symbols">Alpaca asset names list (non-empty) for minute bar updates subscribing.</param>
-        /// <returns>
-        /// Subscription object for tracking updates via the <see cref="IAlpacaDataSubscription{IStreamTrade}.Received"/> event.
-        /// </returns>
-        [UsedImplicitly]
-        [CLSCompliant(false)]
-        public static ValueTask<IDisposableAlpacaDataSubscription<IBar>> SubscribeUpdatedBarAsync(
-            this IAlpacaDataStreamingClient client,
-            params String[] symbols) =>
-            DisposableAlpacaDataSubscription<IBar>.CreateAsync(
-                client.EnsureNotNull(nameof(client)).GetUpdatedBarSubscription(symbols),
-                client);
-
-        /// <summary>
-        /// Gets the updated bar updates subscription for all assets from the <paramref name="symbols"/> list.
-        /// This subscription is returned with pending subscription state and will be unsubscribed on disposing
-        /// so you can use it inside the <c>using</c> or <c>await using</c> statements for more clear resource management.
-        /// </summary>
-        /// <param name="client">Target instance of the <see cref="IAlpacaDataStreamingClient"/> interface.</param>
-        /// <param name="symbols">Alpaca asset names list (non-empty) for minute bar updates subscribing.</param>
-        /// <returns>
-        /// Subscription object for tracking updates via the <see cref="IAlpacaDataSubscription{IStreamTrade}.Received"/> event.
-        /// </returns>
-        [UsedImplicitly]
-        [CLSCompliant(false)]
-        public static ValueTask<IDisposableAlpacaDataSubscription<IBar>> SubscribeUpdatedBarAsync(
-            this IAlpacaDataStreamingClient client,
-            IEnumerable<String> symbols) =>
-            DisposableAlpacaDataSubscription<IBar>.CreateAsync(
-                client.EnsureNotNull(nameof(client)).GetUpdatedBarSubscription(symbols),
-                client);
-
-        /// <summary>
-        /// Gets the trade status updates subscription for the <paramref name="symbol"/> asset.
-        /// This subscription is returned with pending subscription state and will be unsubscribed on disposing
-        /// so you can use it inside the <c>using</c> or <c>await using</c> statements for more clear resource management.
-        /// </summary>
-        /// <param name="client">Target instance of the <see cref="IAlpacaDataStreamingClient"/> interface.</param>
-        /// <param name="symbol">Alpaca asset name for minute bar updates subscribing.</param>
-        /// <returns>
-        /// Subscription object for tracking updates via the <see cref="IAlpacaDataSubscription{IStreamTrade}.Received"/> event.
-        /// </returns>
-        [UsedImplicitly]
-        [CLSCompliant(false)]
-        public static ValueTask<IDisposableAlpacaDataSubscription<IStatus>> SubscribeStatusAsync(
-            this IAlpacaDataStreamingClient client,
-            String symbol) =>
-            DisposableAlpacaDataSubscription<IStatus>.CreateAsync(
-                client.EnsureNotNull(nameof(client)).GetStatusSubscription(symbol),
-                client.EnsureNotNull(nameof(client)));
-
-        /// <summary>
-        /// Gets the trade status updates subscription for all assets from the <paramref name="symbols"/> list.
-        /// This subscription is returned with pending subscription state and will be unsubscribed on disposing
-        /// so you can use it inside the <c>using</c> or <c>await using</c> statements for more clear resource management.
-        /// </summary>
-        /// <param name="client">Target instance of the <see cref="IAlpacaDataStreamingClient"/> interface.</param>
-        /// <param name="symbols">Alpaca asset names list (non-empty) for minute bar updates subscribing.</param>
-        /// <returns>
-        /// Subscription object for tracking updates via the <see cref="IAlpacaDataSubscription{IStreamTrade}.Received"/> event.
-        /// </returns>
-        [UsedImplicitly]
-        [CLSCompliant(false)]
-        public static ValueTask<IDisposableAlpacaDataSubscription<IStatus>> SubscribeStatusAsync(
-            this IAlpacaDataStreamingClient client,
-            IEnumerable<String> symbols) =>
-            DisposableAlpacaDataSubscription<IStatus>.CreateAsync(
-                client.EnsureNotNull(nameof(client)).GetStatusSubscription(symbols),
-                client.EnsureNotNull(nameof(client)));
-
-        /// <summary>
-        /// Gets the trade status updates subscription for all assets from the <paramref name="symbols"/> list.
-        /// This subscription is returned with pending subscription state and will be unsubscribed on disposing
-        /// so you can use it inside the <c>using</c> or <c>await using</c> statements for more clear resource management.
-        /// </summary>
-        /// <param name="client">Target instance of the <see cref="IAlpacaDataStreamingClient"/> interface.</param>
-        /// <param name="symbols">Alpaca asset names list (non-empty) for minute bar updates subscribing.</param>
-        /// <returns>
-        /// Subscription object for tracking updates via the <see cref="IAlpacaDataSubscription{IStreamTrade}.Received"/> event.
-        /// </returns>
-        [UsedImplicitly]
-        [CLSCompliant(false)]
-        public static ValueTask<IDisposableAlpacaDataSubscription<IStatus>> SubscribeStatusAsync(
-            this IAlpacaDataStreamingClient client,
-            params String[] symbols) =>
-            DisposableAlpacaDataSubscription<IStatus>.CreateAsync(
-                client.EnsureNotNull(nameof(client)).GetStatusSubscription(symbols),
-                client.EnsureNotNull(nameof(client)));
-
-        /// <summary>
-        /// Gets the trade corrections updates subscription for all assets from the <paramref name="symbols"/> list.
-        /// This subscription is returned with pending subscription state and will be unsubscribed on disposing
-        /// so you can use it inside the <c>using</c> or <c>await using</c> statements for more clear resource management.
-        /// </summary>
-        /// <param name="client">Target instance of the <see cref="IAlpacaDataStreamingClient"/> interface.</param>
-        /// <param name="symbols">Alpaca asset names list (non-empty) for minute bar updates subscribing.</param>
-        /// <returns>
-        /// Subscription object for tracking updates via the <see cref="IAlpacaDataSubscription{IStreamTrade}.Received"/> event.
-        /// </returns>
-        [UsedImplicitly]
-        [CLSCompliant(false)]
-        public static ValueTask<IDisposableAlpacaDataSubscription<ICorrection>> SubscribeCorrectionAsync(
-            this IAlpacaDataStreamingClient client,
-            IEnumerable<String> symbols) =>
-            DisposableAlpacaDataSubscription<ICorrection>.CreateAsync(
-                client.EnsureNotNull(nameof(client)).GetCorrectionSubscription(symbols),
-                client.EnsureNotNull(nameof(client)));
-
-        /// <summary>
-        /// Gets the trade corrections subscription for the <paramref name="symbol"/> asset. This subscription is
-        /// returned with pending subscription state and will be unsubscribed on disposing so you can use it
-        /// inside the <c>using</c> or <c>await using</c> statements for more clear resource management.
-        /// </summary>
-        /// <param name="client">Target instance of the <see cref="IAlpacaDataStreamingClient"/> interface.</param>
-        /// <param name="symbol">Alpaca asset name for minute bar updates subscribing.</param>
-        /// <returns>
-        /// Subscription object for tracking updates via the <see cref="IAlpacaDataSubscription{IStreamAgg}.Received"/> event.
-        /// </returns>
-        [UsedImplicitly]
-        [CLSCompliant(false)]
-        public static ValueTask<IDisposableAlpacaDataSubscription<ICorrection>> SubscribeCorrectionAsync(
-            this IAlpacaDataStreamingClient client,
-            String symbol) =>
-            DisposableAlpacaDataSubscription<ICorrection>.CreateAsync(
-                client.EnsureNotNull(nameof(client)).GetCorrectionSubscription(symbol),
-                client.EnsureNotNull(nameof(client)));
-
-        /// <summary>
-        /// Gets the trade corrections updates subscription for all assets from the <paramref name="symbols"/> list.
-        /// This subscription is returned with pending subscription state and will be unsubscribed on disposing
-        /// so you can use it inside the <c>using</c> or <c>await using</c> statements for more clear resource management.
-        /// </summary>
-        /// <param name="client">Target instance of the <see cref="IAlpacaDataStreamingClient"/> interface.</param>
-        /// <param name="symbols">Alpaca asset names list (non-empty) for minute bar updates subscribing.</param>
-        /// <returns>
-        /// Subscription object for tracking updates via the <see cref="IAlpacaDataSubscription{IStreamTrade}.Received"/> event.
-        /// </returns>
-        [UsedImplicitly]
-        [CLSCompliant(false)]
-        public static ValueTask<IDisposableAlpacaDataSubscription<ICorrection>> SubscribeCorrectionAsync(
-            this IAlpacaDataStreamingClient client,
-            params String[] symbols) =>
-            DisposableAlpacaDataSubscription<ICorrection>.CreateAsync(
-                client.EnsureNotNull(nameof(client)).GetCorrectionSubscription(symbols),
-                client.EnsureNotNull(nameof(client)));
-
-        /// <summary>
-        /// Gets the trade cancellations updates subscription for all assets from the <paramref name="symbols"/> list.
-        /// This subscription is returned with pending subscription state and will be unsubscribed on disposing
-        /// so you can use it inside the <c>using</c> or <c>await using</c> statements for more clear resource management.
-        /// </summary>
-        /// <param name="client">Target instance of the <see cref="IAlpacaDataStreamingClient"/> interface.</param>
-        /// <param name="symbols">Alpaca asset names list (non-empty) for minute bar updates subscribing.</param>
-        /// <returns>
-        /// Subscription object for tracking updates via the <see cref="IAlpacaDataSubscription{IStreamTrade}.Received"/> event.
-        /// </returns>
-        [UsedImplicitly]
-        [CLSCompliant(false)]
-        public static ValueTask<IDisposableAlpacaDataSubscription<ITrade>> SubscribeCancellationAsync(
-            this IAlpacaDataStreamingClient client,
-            IEnumerable<String> symbols) =>
-            DisposableAlpacaDataSubscription<ITrade>.CreateAsync(
-                client.EnsureNotNull(nameof(client)).GetCancellationSubscription(symbols),
-                client.EnsureNotNull(nameof(client)));
-
-        /// <summary>
-        /// Gets the trade cancellations subscription for the <paramref name="symbol"/> asset. This subscription is
-        /// returned with pending subscription state and will be unsubscribed on disposing so you can use it
-        /// inside the <c>using</c> or <c>await using</c> statements for more clear resource management.
-        /// </summary>
-        /// <param name="client">Target instance of the <see cref="IAlpacaDataStreamingClient"/> interface.</param>
-        /// <param name="symbol">Alpaca asset name for minute bar updates subscribing.</param>
-        /// <returns>
-        /// Subscription object for tracking updates via the <see cref="IAlpacaDataSubscription{IStreamAgg}.Received"/> event.
-        /// </returns>
-        [UsedImplicitly]
-        [CLSCompliant(false)]
-        public static ValueTask<IDisposableAlpacaDataSubscription<ITrade>> SubscribeCancellationAsync(
-            this IAlpacaDataStreamingClient client,
-            String symbol) =>
-            DisposableAlpacaDataSubscription<ITrade>.CreateAsync(
-                client.EnsureNotNull(nameof(client)).GetCancellationSubscription(symbol),
-                client.EnsureNotNull(nameof(client)));
-
-        /// <summary>
-        /// Gets the trade cancellations updates subscription for all assets from the <paramref name="symbols"/> list.
-        /// This subscription is returned with pending subscription state and will be unsubscribed on disposing
-        /// so you can use it inside the <c>using</c> or <c>await using</c> statements for more clear resource management.
-        /// </summary>
-        /// <param name="client">Target instance of the <see cref="IAlpacaDataStreamingClient"/> interface.</param>
-        /// <param name="symbols">Alpaca asset names list (non-empty) for minute bar updates subscribing.</param>
-        /// <returns>
-        /// Subscription object for tracking updates via the <see cref="IAlpacaDataSubscription{IStreamTrade}.Received"/> event.
-        /// </returns>
-        [UsedImplicitly]
-        [CLSCompliant(false)]
-        public static ValueTask<IDisposableAlpacaDataSubscription<ITrade>> SubscribeCancellationAsync(
-            this IAlpacaDataStreamingClient client,
-            params String[] symbols) =>
-            DisposableAlpacaDataSubscription<ITrade>.CreateAsync(
-                client.EnsureNotNull(nameof(client)).GetCancellationSubscription(symbols),
-                client.EnsureNotNull(nameof(client)));
-
-        /// <summary>
-        /// Gets the LULD (limit up / limit down) subscription for the <paramref name="symbol"/> asset. This subscription is
-        /// returned with pending subscription state and will be unsubscribed on disposing so you can use it
-        /// inside the <c>using</c> or <c>await using</c> statements for more clear resource management.
-        /// </summary>
-        /// <param name="client">Target instance of the <see cref="IAlpacaDataStreamingClient"/> interface.</param>
-        /// <param name="symbol">Alpaca asset name for minute bar updates subscribing.</param>
-        /// <returns>
-        /// Subscription object for tracking updates via the <see cref="IAlpacaDataSubscription{IStreamAgg}.Received"/> event.
-        /// </returns>
-        [UsedImplicitly]
-        [CLSCompliant(false)]
-        public static ValueTask<IDisposableAlpacaDataSubscription<ILimitUpLimitDown>> SubscribeLimitUpLimitDownAsync(
-            this IAlpacaDataStreamingClient client,
-            String symbol) =>
-            DisposableAlpacaDataSubscription<ILimitUpLimitDown>.CreateAsync(
-                client.EnsureNotNull(nameof(client)).GetLimitUpLimitDownSubscription(symbol),
-                client.EnsureNotNull(nameof(client)));
-
-        /// <summary>
-        /// Gets the LULD (limit up / limit down) subscription for all assets from the <paramref name="symbols"/> list.
-        /// This subscription is returned with pending subscription state and will be unsubscribed on disposing
-        /// so you can use it inside the <c>using</c> or <c>await using</c> statements for more clear resource management.
-        /// </summary>
-        /// <param name="client">Target instance of the <see cref="IAlpacaDataStreamingClient"/> interface.</param>
-        /// <param name="symbols">Alpaca asset names list (non-empty) for minute bar updates subscribing.</param>
-        /// <returns>
-        /// Subscription object for tracking updates via the <see cref="IAlpacaDataSubscription{IStreamTrade}.Received"/> event.
-        /// </returns>
-        [UsedImplicitly]
-        [CLSCompliant(false)]
-        public static ValueTask<IDisposableAlpacaDataSubscription<ILimitUpLimitDown>> SubscribeLimitUpLimitDownAsync(
-            this IAlpacaDataStreamingClient client,
-            params String[] symbols) =>
-            DisposableAlpacaDataSubscription<ILimitUpLimitDown>.CreateAsync(
-                client.EnsureNotNull(nameof(client)).GetLimitUpLimitDownSubscription(symbols),
-                client.EnsureNotNull(nameof(client)));
-
-        /// <summary>
-        /// Gets the LULD (limit up / limit down) subscription for all assets from the <paramref name="symbols"/> list.
-        /// This subscription is returned with pending subscription state and will be unsubscribed on disposing
-        /// so you can use it inside the <c>using</c> or <c>await using</c> statements for more clear resource management.
-        /// </summary>
-        /// <param name="client">Target instance of the <see cref="IAlpacaDataStreamingClient"/> interface.</param>
-        /// <param name="symbols">Alpaca asset names list (non-empty) for minute bar updates subscribing.</param>
-        /// <returns>
-        /// Subscription object for tracking updates via the <see cref="IAlpacaDataSubscription{IStreamTrade}.Received"/> event.
-        /// </returns>
-        [UsedImplicitly]
-        [CLSCompliant(false)]
-        public static ValueTask<IDisposableAlpacaDataSubscription<ILimitUpLimitDown>> SubscribeLimitUpLimitDownAsync(
-            this IAlpacaDataStreamingClient client,
-            IEnumerable<String> symbols) =>
-            DisposableAlpacaDataSubscription<ILimitUpLimitDown>.CreateAsync(
-                client.EnsureNotNull(nameof(client)).GetLimitUpLimitDownSubscription(symbols),
-                client.EnsureNotNull(nameof(client)));
-
-        private static IAlpacaDataSubscription<ITrade> getTradeSubscription(
-            IAlpacaDataStreamingClient client,
-            IEnumerable<String> symbols) =>
-            getSubscription(client.GetTradeSubscription, symbols);
-=======
     /// <summary>
     /// Gets the trade cancellations subscription for the <paramref name="symbol"/> asset. This subscription is
     /// returned with pending subscription state and will be unsubscribed on disposing so you can use it
@@ -897,7 +292,6 @@
         DisposableAlpacaDataSubscription<ITrade>.CreateAsync(
             client.EnsureNotNull().GetCancellationSubscription(symbol),
             client.EnsureNotNull());
->>>>>>> 86ce2139
 
     /// <summary>
     /// Gets the trade cancellations updates subscription for all assets from the <paramref name="symbols"/> list.
@@ -956,38 +350,6 @@
             client.EnsureNotNull().GetLimitUpLimitDownSubscription(symbols),
             client.EnsureNotNull());
 
-<<<<<<< HEAD
-        private static IAlpacaDataSubscription<IBar> getUpdatedBarSubscription(
-            IAlpacaDataStreamingClient client,
-            IEnumerable<String> symbols) =>
-            getSubscription(client.GetUpdatedBarSubscription, symbols);
-
-        private static IAlpacaDataSubscription<IStatus> getStatusSubscription(
-            IAlpacaDataStreamingClient client,
-            IEnumerable<String> symbols) =>
-            getSubscription(client.GetStatusSubscription, symbols);
-
-        private static IAlpacaDataSubscription<ILimitUpLimitDown> getLimitUpLimitDownSubscription(
-            IAlpacaDataStreamingClient client,
-            IEnumerable<String> symbols) =>
-            getSubscription(client.GetLimitUpLimitDownSubscription, symbols);
-
-        private static IAlpacaDataSubscription<ITrade> getCancellationSubscription(
-            IAlpacaDataStreamingClient client,
-            IEnumerable<String> symbols) =>
-            getSubscription(client.GetCancellationSubscription, symbols);
-
-        private static IAlpacaDataSubscription<ICorrection> getCorrectionSubscription(
-            IAlpacaDataStreamingClient client,
-            IEnumerable<String> symbols) =>
-            getSubscription(client.GetCorrectionSubscription, symbols);
-
-        private static IAlpacaDataSubscription<TItem> getSubscription<TItem>(
-            Func<String, IAlpacaDataSubscription<TItem>> selector,
-            IEnumerable<String> symbols) =>
-            new AlpacaDataSubscriptionContainer<TItem>(symbols.Select(selector));
-    }
-=======
     /// <summary>
     /// Gets the LULD (limit up / limit down) subscription for all assets from the <paramref name="symbols"/> list.
     /// This subscription is returned with pending subscription state and will be unsubscribed on disposing
@@ -1031,5 +393,4 @@
         Func<String, IAlpacaDataSubscription<TItem>> selector,
         IEnumerable<String> symbols) =>
         new AlpacaDataSubscriptionContainer<TItem>(symbols.Select(selector));
->>>>>>> 86ce2139
 }