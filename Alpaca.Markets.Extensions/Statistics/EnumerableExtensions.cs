--- conflicted
+++ resolved
@@ -5,22 +5,9 @@
 /// </summary>
 public static class EnumerableExtensions
 {
-<<<<<<< HEAD
-    /// <summary>
-    /// Set of extensions methods for obtaining simple statistical functions from bars list.
-    /// </summary>
-    public static class EnumerableExtensions
-    {
-        private struct Bar : IBar
-        {
-            public String Symbol { get; private set; }
-
-            public DateTime TimeUtc { get; private set; }
-=======
     private readonly record struct Bar : IBar
     {
         public String Symbol { get; private init; }
->>>>>>> 86ce2139
 
         public DateTime TimeUtc { get; private init; }
 
@@ -30,59 +17,12 @@
 
         public Decimal Low { get; private init; }
 
-<<<<<<< HEAD
-            public Decimal Volume { get; private set; }
-=======
         public Decimal Close { get; private init; }
->>>>>>> 86ce2139
 
         public Decimal Volume { get; private init; }
 
         public Decimal Vwap { get; private init; }
 
-<<<<<<< HEAD
-            public static Bar operator +(Bar lhs, IBar rhs) =>
-                new ()
-                {
-                    Symbol = rhs.Symbol,
-                    TimeUtc =  rhs.TimeUtc,
-                    Open = lhs.Open + rhs.Open,
-                    High = lhs.High + rhs.High,
-                    Low = lhs.Low + rhs.Low,
-                    Close = lhs.Close + rhs.Close,
-                    Volume = lhs.Volume + rhs.Volume,
-                    Vwap = lhs.Vwap + rhs.Vwap,
-                    TradeCount = lhs.TradeCount + rhs.TradeCount
-                };
-
-            public static Bar operator -(Bar lhs, IBar rhs) =>
-                new ()
-                {
-                    Symbol = rhs.Symbol,
-                    TimeUtc =  rhs.TimeUtc,
-                    Open = lhs.Open - rhs.Open,
-                    High = lhs.High - rhs.High,
-                    Low = lhs.Low - rhs.Low,
-                    Close = lhs.Close - rhs.Close,
-                    Volume = lhs.Volume - rhs.Volume,
-                    Vwap = lhs.Vwap - rhs.Vwap,
-                    TradeCount = lhs.TradeCount - rhs.TradeCount
-                };
-
-            public static Bar operator /(Bar lhs, Int32 count) =>
-                new ()
-                {
-                    Symbol = lhs.Symbol,
-                    TimeUtc =  lhs.TimeUtc,
-                    Open = lhs.Open / count,
-                    High = lhs.High / count,
-                    Low = lhs.Low / count,
-                    Close = lhs.Close / count,
-                    Volume = lhs.Volume / (UInt64)count,
-                    Vwap = lhs.Vwap / count,
-                    TradeCount = lhs.TradeCount / (UInt64)count
-                };
-=======
         public UInt64 TradeCount { get; private init; }
 
         public static Bar operator +(Bar lhs, IBar rhs) =>
@@ -160,7 +100,6 @@
         {
             accumulator += bar.Volume;
             ++count;
->>>>>>> 86ce2139
         }
 
         return count == 0 ? (0M, 0U) : (accumulator / count, count);
@@ -235,10 +174,6 @@
                 continue;
             }
 
-<<<<<<< HEAD
-            yield return accumulator;
-        }
-=======
             yield return accumulator / window;
 
             accumulator -= buffer.Dequeue();
@@ -248,7 +183,6 @@
         }
 
         yield return accumulator / window;
->>>>>>> 86ce2139
     }
 
     /// <summary>
