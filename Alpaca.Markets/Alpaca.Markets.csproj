﻿<Project Sdk="Microsoft.NET.Sdk">

  <PropertyGroup>
    <TargetFrameworks>netstandard2.1;netstandard2.0;netstandard1.3;net45</TargetFrameworks>
    <PackageRequireLicenseAcceptance>false</PackageRequireLicenseAcceptance>
    <GeneratePackageOnBuild>true</GeneratePackageOnBuild>
<<<<<<< HEAD
    <Version>3.6.4</Version>
=======
    <Version>3.7.0-rc1</Version>
>>>>>>> 22e42410
    <RepositoryUrl>https://github.com/alpacahq/alpaca-trade-api-csharp</RepositoryUrl>
    <PackageProjectUrl>https://alpaca.markets/</PackageProjectUrl>
    <Copyright>© 2018-2020 Alpaca Securities LLC. All rights reserved.</Copyright>
    <Company>Alpaca Securities LLC</Company>
    <Authors>Alpaca Securities LLC</Authors>
    <Product>.NET SDK for Alpaca Trade API</Product>
<<<<<<< HEAD
    <AssemblyVersion>3.6.4.0</AssemblyVersion>
    <FileVersion>3.6.4.0</FileVersion>
=======
    <AssemblyVersion>3.7.0.0</AssemblyVersion>
    <FileVersion>3.7.0.0</FileVersion>
>>>>>>> 22e42410
    <TreatWarningsAsErrors>true</TreatWarningsAsErrors>
    <NoWarn>8002;NU5125</NoWarn>
    <LangVersion>latest</LangVersion>
    <PackageLicenseExpression>Apache-2.0</PackageLicenseExpression>
    <PackageIcon>icon.png</PackageIcon>
    <Description>C# SDK for Alpaca Trade API https://docs.alpaca.markets/</Description>
    <PackageReleaseNotes>- The new method overload added for the `DeletePositionAsync' method that returns the `IOrder` object.
<<<<<<< HEAD

- The deserialization exception added as a nested exception into the `RestClientErrorException` object.
</PackageReleaseNotes>
=======
- The deserialization exception added as a nested exception into the `RestClientErrorException` object.</PackageReleaseNotes>
>>>>>>> 22e42410
    <PublishRepositoryUrl>true</PublishRepositoryUrl>
    <EmbedUntrackedSources>true</EmbedUntrackedSources>
    <SymbolPackageFormat>snupkg</SymbolPackageFormat>
    <IncludeSymbols>true</IncludeSymbols>
    <Nullable>enable</Nullable>
    <AssemblyOriginatorKeyFile>Alpaca.Markets.snk</AssemblyOriginatorKeyFile>
    <SignAssembly>true</SignAssembly>
  </PropertyGroup>

  <PropertyGroup Condition="'$(Configuration)|$(Platform)'=='Debug|AnyCPU'">
    <DocumentationFile>bin\Debug\netstandard2.0\Alpaca.Markets.xml</DocumentationFile>
  </PropertyGroup>

  <PropertyGroup Condition="'$(Configuration)|$(Platform)'=='Release|AnyCPU'">
    <DocumentationFile>bin\Release\netstandard2.0\Alpaca.Markets.xml</DocumentationFile>
  </PropertyGroup>

  <ItemGroup>
    <None Include="..\Icon.png" Pack="true" PackagePath="icon.png" />
    <None Remove="Alpaca.Markets.csproj.DotSettings" />
  </ItemGroup>

  <ItemGroup>
    <Compile Update="AlpacaTradingClient.*.cs">
      <DependentUpon>AlpacaTradingClient.cs</DependentUpon>
    </Compile>
  </ItemGroup>

  <ItemGroup>
    <PackageReference Include="Microsoft.SourceLink.GitHub" Version="1.0.0" PrivateAssets="All" />
    <PackageReference Include="Microsoft.CodeAnalysis.FxCopAnalyzers" Version="3.0.0">
      <PrivateAssets>all</PrivateAssets>
      <IncludeAssets>runtime; build; native; contentfiles; analyzers; buildtransitive</IncludeAssets>
    </PackageReference>
    <PackageReference Include="Microsoft.DotNet.Analyzers.Compatibility" Version="0.2.12-alpha">
      <PrivateAssets>all</PrivateAssets>
      <IncludeAssets>runtime; build; native; contentfiles; analyzers; buildtransitive</IncludeAssets>
    </PackageReference>
    <PackageReference Include="Newtonsoft.Json" Version="12.0.3" />
    <PackageReference Include="WebSocket4Net" Version="0.15.2" />
  </ItemGroup>

  <ItemGroup Condition="'$(TargetFramework)'=='net45'">
    <PackageReference Include="WebSocketSharpFork" Version="1.0.4">
      <PrivateAssets>all</PrivateAssets>
      <IncludeAssets>compile;analyzers</IncludeAssets>
    </PackageReference>
    <Reference Include="System.Net.Http" />
  </ItemGroup>

  <ItemGroup Condition="'$(TargetFramework)' == 'netstandard1.3'">
    <PackageReference Include="System.Diagnostics.TraceSource">
      <Version>4.3.0</Version>
    </PackageReference>
  </ItemGroup>

</Project><|MERGE_RESOLUTION|>--- conflicted
+++ resolved
@@ -4,24 +4,15 @@
     <TargetFrameworks>netstandard2.1;netstandard2.0;netstandard1.3;net45</TargetFrameworks>
     <PackageRequireLicenseAcceptance>false</PackageRequireLicenseAcceptance>
     <GeneratePackageOnBuild>true</GeneratePackageOnBuild>
-<<<<<<< HEAD
-    <Version>3.6.4</Version>
-=======
     <Version>3.7.0-rc1</Version>
->>>>>>> 22e42410
     <RepositoryUrl>https://github.com/alpacahq/alpaca-trade-api-csharp</RepositoryUrl>
     <PackageProjectUrl>https://alpaca.markets/</PackageProjectUrl>
     <Copyright>© 2018-2020 Alpaca Securities LLC. All rights reserved.</Copyright>
     <Company>Alpaca Securities LLC</Company>
     <Authors>Alpaca Securities LLC</Authors>
     <Product>.NET SDK for Alpaca Trade API</Product>
-<<<<<<< HEAD
-    <AssemblyVersion>3.6.4.0</AssemblyVersion>
-    <FileVersion>3.6.4.0</FileVersion>
-=======
     <AssemblyVersion>3.7.0.0</AssemblyVersion>
     <FileVersion>3.7.0.0</FileVersion>
->>>>>>> 22e42410
     <TreatWarningsAsErrors>true</TreatWarningsAsErrors>
     <NoWarn>8002;NU5125</NoWarn>
     <LangVersion>latest</LangVersion>
@@ -29,13 +20,7 @@
     <PackageIcon>icon.png</PackageIcon>
     <Description>C# SDK for Alpaca Trade API https://docs.alpaca.markets/</Description>
     <PackageReleaseNotes>- The new method overload added for the `DeletePositionAsync' method that returns the `IOrder` object.
-<<<<<<< HEAD
-
-- The deserialization exception added as a nested exception into the `RestClientErrorException` object.
-</PackageReleaseNotes>
-=======
 - The deserialization exception added as a nested exception into the `RestClientErrorException` object.</PackageReleaseNotes>
->>>>>>> 22e42410
     <PublishRepositoryUrl>true</PublishRepositoryUrl>
     <EmbedUntrackedSources>true</EmbedUntrackedSources>
     <SymbolPackageFormat>snupkg</SymbolPackageFormat>
