﻿<Project Sdk="Microsoft.NET.Sdk">

  <PropertyGroup>
    <TargetFrameworks>netstandard2.0;netstandard1.6;net45</TargetFrameworks>
    <PackageRequireLicenseAcceptance>false</PackageRequireLicenseAcceptance>
    <GeneratePackageOnBuild>true</GeneratePackageOnBuild>
<<<<<<< HEAD
    <Version>3.2.4</Version>
=======
    <Version>3.3.0</Version>
>>>>>>> cc34c635
    <RepositoryUrl>https://github.com/alpacahq/alpaca-trade-api-csharp</RepositoryUrl>
    <PackageProjectUrl>https://alpaca.markets/</PackageProjectUrl>
    <Copyright>© 2018-2019 Alpaca Securities LLC. All rights reserved.</Copyright>
    <Company>Alpaca Securities LLC</Company>
    <Authors>Alpaca Securities LLC</Authors>
    <Product>.NET SDK for Alpaca Trade API</Product>
<<<<<<< HEAD
    <AssemblyVersion>3.2.4.0</AssemblyVersion>
    <FileVersion>3.2.4.0</FileVersion>
=======
    <AssemblyVersion>3.3.0.0</AssemblyVersion>
    <FileVersion>3.3.0.0</FileVersion>
>>>>>>> cc34c635
    <TreatWarningsAsErrors>true</TreatWarningsAsErrors>
    <NoWarn>8002;NU5125</NoWarn>
    <LangVersion>latest</LangVersion>
    <PackageLicenseExpression>Apache-2.0</PackageLicenseExpression>
    <PackageIconUrl>https://alpaca.markets/static/favicon-32x32.png</PackageIconUrl>
    <Description>C# SDK for Alpaca Trade API https://docs.alpaca.markets/</Description>
<<<<<<< HEAD
    <PackageReleaseNotes>- Status update messages handling in `PolygonSockClient` now works fine
- Interface `IAccount` extended and now contains all properties available in REST API</PackageReleaseNotes>
=======
    <PackageReleaseNotes>- Two new events `SocketOpened` and `SocketClosed` available in both web socket client classes</PackageReleaseNotes>
>>>>>>> cc34c635
  </PropertyGroup>

  <PropertyGroup Condition="'$(Configuration)|$(Platform)'=='Debug|AnyCPU'">
    <DocumentationFile>bin\Debug\netstandard2.0\Alpaca.Markets.xml</DocumentationFile>
  </PropertyGroup>

  <PropertyGroup Condition="'$(Configuration)|$(Platform)'=='Release|AnyCPU'">
    <DocumentationFile>bin\Release\netstandard2.0\Alpaca.Markets.xml</DocumentationFile>
  </PropertyGroup>

  <PropertyGroup Condition=" '$(TargetFramework)' == 'netstandard2.0' ">
    <SignAssembly>true</SignAssembly>
    <AssemblyOriginatorKeyFile>Alpaca.Markets.snk</AssemblyOriginatorKeyFile>
  </PropertyGroup>

  <PropertyGroup Condition=" '$(TargetFramework)' == 'netstandard1.6' ">
    <SignAssembly>true</SignAssembly>
    <AssemblyOriginatorKeyFile>Alpaca.Markets.snk</AssemblyOriginatorKeyFile>
  </PropertyGroup>

  <ItemGroup>
    <None Remove="Alpaca.Markets.csproj.DotSettings" />
  </ItemGroup>

  <ItemGroup>
    <PackageReference Include="Microsoft.CodeAnalysis.FxCopAnalyzers" Version="2.9.4">
      <PrivateAssets>all</PrivateAssets>
      <IncludeAssets>runtime; build; native; contentfiles; analyzers; buildtransitive</IncludeAssets>
    </PackageReference>
    <PackageReference Include="Microsoft.DotNet.Analyzers.Compatibility" Version="0.2.12-alpha">
      <PrivateAssets>all</PrivateAssets>
      <IncludeAssets>runtime; build; native; contentfiles; analyzers; buildtransitive</IncludeAssets>
    </PackageReference>
    <PackageReference Include="NATS.Client" Version="0.9.0" />
    <PackageReference Include="Newtonsoft.Json" Version="12.0.2" />
    <PackageReference Include="WebSocket4Net" Version="0.15.2" />
  </ItemGroup>
  <ItemGroup Condition=" '$(TargetFramework)' == 'netstandard2.0' ">
    <PackageReference Include="Microsoft.Extensions.Configuration.Abstractions" Version="2.2.0" />
  </ItemGroup>
  <ItemGroup Condition=" '$(TargetFramework)' == 'netstandard1.6' ">
    <PackageReference Include="System.Net.Security" Version="4.3.2" />
  </ItemGroup>
  <ItemGroup Condition=" '$(TargetFramework)' == 'net45' ">
    <PackageReference Include="WebSocketSharpFork" Version="1.0.4">
      <PrivateAssets>all</PrivateAssets>
      <IncludeAssets>compile;analyzers</IncludeAssets>
    </PackageReference>
    <Reference Include="System.Net.Http" />
  </ItemGroup>
</Project><|MERGE_RESOLUTION|>--- conflicted
+++ resolved
@@ -4,36 +4,22 @@
     <TargetFrameworks>netstandard2.0;netstandard1.6;net45</TargetFrameworks>
     <PackageRequireLicenseAcceptance>false</PackageRequireLicenseAcceptance>
     <GeneratePackageOnBuild>true</GeneratePackageOnBuild>
-<<<<<<< HEAD
-    <Version>3.2.4</Version>
-=======
     <Version>3.3.0</Version>
->>>>>>> cc34c635
     <RepositoryUrl>https://github.com/alpacahq/alpaca-trade-api-csharp</RepositoryUrl>
     <PackageProjectUrl>https://alpaca.markets/</PackageProjectUrl>
     <Copyright>© 2018-2019 Alpaca Securities LLC. All rights reserved.</Copyright>
     <Company>Alpaca Securities LLC</Company>
     <Authors>Alpaca Securities LLC</Authors>
     <Product>.NET SDK for Alpaca Trade API</Product>
-<<<<<<< HEAD
-    <AssemblyVersion>3.2.4.0</AssemblyVersion>
-    <FileVersion>3.2.4.0</FileVersion>
-=======
     <AssemblyVersion>3.3.0.0</AssemblyVersion>
     <FileVersion>3.3.0.0</FileVersion>
->>>>>>> cc34c635
     <TreatWarningsAsErrors>true</TreatWarningsAsErrors>
     <NoWarn>8002;NU5125</NoWarn>
     <LangVersion>latest</LangVersion>
     <PackageLicenseExpression>Apache-2.0</PackageLicenseExpression>
     <PackageIconUrl>https://alpaca.markets/static/favicon-32x32.png</PackageIconUrl>
     <Description>C# SDK for Alpaca Trade API https://docs.alpaca.markets/</Description>
-<<<<<<< HEAD
-    <PackageReleaseNotes>- Status update messages handling in `PolygonSockClient` now works fine
-- Interface `IAccount` extended and now contains all properties available in REST API</PackageReleaseNotes>
-=======
     <PackageReleaseNotes>- Two new events `SocketOpened` and `SocketClosed` available in both web socket client classes</PackageReleaseNotes>
->>>>>>> cc34c635
   </PropertyGroup>
 
   <PropertyGroup Condition="'$(Configuration)|$(Platform)'=='Debug|AnyCPU'">
