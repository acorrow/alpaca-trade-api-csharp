--- conflicted
+++ resolved
@@ -17,15 +17,11 @@
 
     private readonly WebSocketsTransport _webSocket;
 
-<<<<<<< HEAD
-            _webSocket = new WebSocketsTransport(Configuration.GetApiEndpoint());
-=======
     private protected StreamingClientBase(
         TConfiguration configuration)
     {
         Configuration = configuration.EnsureNotNull();
         Configuration.EnsureIsValid();
->>>>>>> 86ce2139
 
         _webSocket = new WebSocketsTransport(
             Configuration.WebSocketFactory ?? _webSocketFactory,
@@ -45,13 +41,7 @@
 
     public event Action? SocketOpened;
 
-<<<<<<< HEAD
-        public event Action<String>? OnWarning;
-
-        public event Action<Exception>? OnError;
-=======
     public event Action? SocketClosed;
->>>>>>> 86ce2139
 
     public event Action<String>? OnWarning;
 
@@ -144,19 +134,7 @@
         {
             if (handlers.EnsureNotNull().TryGetValue(messageType, out var handler))
             {
-<<<<<<< HEAD
-                if (handlers.EnsureNotNull(nameof(handlers))
-                    .TryGetValue(messageType, out var handler))
-                {
-                    _queue.Enqueue(() => handler(message));
-                }
-                else
-                {
-                    HandleWarning($"Unexpected message type '{messageType}' received.");
-                }
-=======
                 _queue.Enqueue(() => handler(message));
->>>>>>> 86ce2139
             }
             else
             {
@@ -180,14 +158,8 @@
         {
             return; // We skip that error because it doesn't matter for us
         }
-<<<<<<< HEAD
-        protected void HandleWarning(
-            String message) =>
-            OnWarning?.Invoke(message);
-=======
         OnError?.Invoke(exception);
     }
->>>>>>> 86ce2139
 
     protected void HandleWarning(
         String message) => 
