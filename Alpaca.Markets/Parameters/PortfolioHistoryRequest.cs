--- conflicted
+++ resolved
@@ -70,54 +70,8 @@
     public PortfolioHistoryRequest WithInterval(
         Interval<DateTime> value)
     {
-<<<<<<< HEAD
-        /// <summary>
-        /// Gets inclusive date interval for filtering items in response.
-        /// </summary>
-        [UsedImplicitly]
-        public IInclusiveTimeInterval TimeInterval { get; private set; } = Markets.TimeInterval.InclusiveEmpty;
-
-        /// <summary>
-        /// Gets or sets the time frame value for desired history. Default value (if <c>null</c>) is 1 minute
-        /// for a period shorter than 7 days, 15 minutes for a period less than 30 days, or 1 day for a longer period.
-        /// </summary>
-        [UsedImplicitly]
-        public TimeFrame? TimeFrame { get; set; }
-
-        /// <summary>
-        /// Gets or sets period value for desired history. Default value (if <c>null</c>) is 1 month.
-        /// </summary>
-        [UsedImplicitly]
-        public HistoryPeriod? Period { get; set; }
-
-        /// <summary>
-        /// Gets or sets flags, indicating that include extended hours included in the result.
-        /// This is effective only for time frame less than 1 day.
-        /// </summary>
-        [UsedImplicitly]
-        public Boolean? ExtendedHours { get; set; }
-
-        internal async ValueTask<UriBuilder> GetUriBuilderAsync(
-            HttpClient httpClient) =>
-            new (httpClient.BaseAddress!)
-            {
-                Path = "v2/account/portfolio/history",
-                Query = await new QueryBuilder()
-                    .AddParameter("start_date", TimeInterval.From, DateTimeHelper.DateFormat)
-                    .AddParameter("end_date", TimeInterval.Into, DateTimeHelper.DateFormat)
-                    .AddParameter("period", Period?.ToString())
-                    // ReSharper disable once StringLiteralTypo
-                    .AddParameter("timeframe", TimeFrame)
-                    .AddParameter("extended_hours", ExtendedHours)
-                    .AsStringAsync().ConfigureAwait(false)
-            };
-
-        void IRequestWithTimeInterval<IInclusiveTimeInterval>.SetInterval(
-            IInclusiveTimeInterval value) => TimeInterval = value.EnsureNotNull(nameof(value));
-=======
         DateInterval = value.AsDateInterval();
         return this;
->>>>>>> 86ce2139
     }
 
     /// <summary>
