﻿using System;
using System.Collections.Generic;
using System.Diagnostics.CodeAnalysis;
using System.Net.Http;
using System.Threading.Tasks;
using JetBrains.Annotations;

namespace Alpaca.Markets
{
    /// <summary>
    /// Encapsulates request parameters for <see cref="AlpacaTradingClient.DeletePositionAsync(DeletePositionRequest,System.Threading.CancellationToken)"/> call.
    /// </summary>
    [SuppressMessage("ReSharper", "ClassNeverInstantiated.Global")]
    public sealed class DeletePositionRequest : Validation.IRequest
    {
        /// <summary>
        /// Creates new instance of <see cref="DeletePositionRequest"/> object.
        /// </summary>
        /// <param name="symbol">Symbol for liquidation.</param>
        public DeletePositionRequest(
            String symbol)
        {
            Symbol = symbol ?? throw new ArgumentException(
                "Symbol name cannot be null.", nameof(symbol));
        }

        /// <summary>
        /// Gets or sets the custom position liquidation size (if missed the position will be liquidated completely).
        /// </summary>
<<<<<<< HEAD
        public PositionQuantity? PositionQuantity { get; set; }
=======
        [SuppressMessage("ReSharper", "MemberCanBePrivate.Global")]
        public PositionQuantity? PositionQuantity { get; [UsedImplicitly] set; }
>>>>>>> fc04a344

        /// <summary>
        /// Gets the symbol for liquidation.
        /// </summary>
        public String Symbol { get; }

        internal async ValueTask<UriBuilder> GetUriBuilderAsync(
            HttpClient httpClient) =>
<<<<<<< HEAD
            new (httpClient.BaseAddress)
            {
                Path = $"v2/positions/{Symbol}",
                Query = new QueryBuilder()
                    .AddParameter("percentage", PositionQuantity?.AsPercentage())
                    .AddParameter("qty", PositionQuantity?.AsFractional())
=======
            new (httpClient.BaseAddress!)
            {
                Path = $"v2/positions/{Symbol}",
                Query = await new QueryBuilder()
                    .AddParameter("percentage", PositionQuantity?.AsPercentage())
                    .AddParameter("qty", PositionQuantity?.AsFractional())
                    .AsStringAsync().ConfigureAwait(false)
>>>>>>> fc04a344
            };

        IEnumerable<RequestValidationException> Validation.IRequest.GetExceptions()
        {
            if (String.IsNullOrEmpty(Symbol))
            {
                yield return new RequestValidationException(
                    "Symbols shouldn't be empty.", nameof(Symbol));
            }
        }
    }
}<|MERGE_RESOLUTION|>--- conflicted
+++ resolved
@@ -27,12 +27,8 @@
         /// <summary>
         /// Gets or sets the custom position liquidation size (if missed the position will be liquidated completely).
         /// </summary>
-<<<<<<< HEAD
-        public PositionQuantity? PositionQuantity { get; set; }
-=======
         [SuppressMessage("ReSharper", "MemberCanBePrivate.Global")]
         public PositionQuantity? PositionQuantity { get; [UsedImplicitly] set; }
->>>>>>> fc04a344
 
         /// <summary>
         /// Gets the symbol for liquidation.
@@ -41,14 +37,6 @@
 
         internal async ValueTask<UriBuilder> GetUriBuilderAsync(
             HttpClient httpClient) =>
-<<<<<<< HEAD
-            new (httpClient.BaseAddress)
-            {
-                Path = $"v2/positions/{Symbol}",
-                Query = new QueryBuilder()
-                    .AddParameter("percentage", PositionQuantity?.AsPercentage())
-                    .AddParameter("qty", PositionQuantity?.AsFractional())
-=======
             new (httpClient.BaseAddress!)
             {
                 Path = $"v2/positions/{Symbol}",
@@ -56,7 +44,6 @@
                     .AddParameter("percentage", PositionQuantity?.AsPercentage())
                     .AddParameter("qty", PositionQuantity?.AsFractional())
                     .AsStringAsync().ConfigureAwait(false)
->>>>>>> fc04a344
             };
 
         IEnumerable<RequestValidationException> Validation.IRequest.GetExceptions()
