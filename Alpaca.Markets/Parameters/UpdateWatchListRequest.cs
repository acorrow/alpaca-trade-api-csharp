﻿namespace Alpaca.Markets;

/// <summary>
/// Encapsulates request parameters for <see cref="IAlpacaTradingClient.UpdateWatchListByIdAsync(UpdateWatchListRequest,CancellationToken)"/> call.
/// </summary>
public sealed class UpdateWatchListRequest : Validation.IRequest
{
    private readonly List<String> _assets = new();

    /// <summary>
    /// Creates new instance of <see cref="UpdateWatchListRequest"/> object.
    /// </summary>
    /// <param name="watchListId">Unique watch list identifier.</param>
    /// <param name="name">User defined watch list name.</param>
    /// <param name="assets">List of asset symbols for new watch list.</param>
    public UpdateWatchListRequest(
        Guid watchListId,
        String name,
        IEnumerable<String> assets)
    {
<<<<<<< HEAD
        private readonly List<String> _assets = new ();

        /// <summary>
        /// Creates new instance of <see cref="UpdateWatchListRequest"/> object.
        /// </summary>
        /// <param name="watchListId">Unique watch list identifier.</param>
        /// <param name="name">User defined watch list name.</param>
        /// <param name="assets">List of asset names for new watch list.</param>
        public UpdateWatchListRequest(
            Guid watchListId,
            String name,
            IEnumerable<String> assets)
        {
            WatchListId = watchListId;
            Name = name;
            _assets.AddRange(
                // ReSharper disable once NullCoalescingConditionIsAlwaysNotNullAccordingToAPIContract
                (assets ?? Enumerable.Empty<String>())
                .Distinct(StringComparer.Ordinal));
        }

        /// <summary>
        /// Gets the target watch list unique identifier.
        /// </summary>
        [JsonIgnore]
        public Guid WatchListId { get; }
=======
        WatchListId = watchListId;
        Name = name;
        _assets.AddRange(
            // ReSharper disable once NullCoalescingConditionIsAlwaysNotNullAccordingToAPIContract
            (assets ?? Enumerable.Empty<String>())
            .Distinct(StringComparer.Ordinal));
    }
>>>>>>> 86ce2139

    /// <summary>
    /// Gets the target watch list unique identifier.
    /// </summary>
    [JsonIgnore]
    public Guid WatchListId { get; }

    /// <summary>
    /// Gets the target watch list name.
    /// </summary>
    [JsonProperty(PropertyName = "name", Required = Required.Always)]
    public String Name { get; }

    /// <summary>
    /// Gets list of asset symbols for new watch list.
    /// </summary>
    [JsonProperty(PropertyName = "symbols", Required = Required.Always)]
    public IReadOnlyList<String> Assets => _assets;

    IEnumerable<RequestValidationException?> Validation.IRequest.GetExceptions()
    {
        yield return Name.TryValidateWatchListName();
        yield return Assets.TryValidateSymbolName();
    }
}<|MERGE_RESOLUTION|>--- conflicted
+++ resolved
@@ -18,34 +18,6 @@
         String name,
         IEnumerable<String> assets)
     {
-<<<<<<< HEAD
-        private readonly List<String> _assets = new ();
-
-        /// <summary>
-        /// Creates new instance of <see cref="UpdateWatchListRequest"/> object.
-        /// </summary>
-        /// <param name="watchListId">Unique watch list identifier.</param>
-        /// <param name="name">User defined watch list name.</param>
-        /// <param name="assets">List of asset names for new watch list.</param>
-        public UpdateWatchListRequest(
-            Guid watchListId,
-            String name,
-            IEnumerable<String> assets)
-        {
-            WatchListId = watchListId;
-            Name = name;
-            _assets.AddRange(
-                // ReSharper disable once NullCoalescingConditionIsAlwaysNotNullAccordingToAPIContract
-                (assets ?? Enumerable.Empty<String>())
-                .Distinct(StringComparer.Ordinal));
-        }
-
-        /// <summary>
-        /// Gets the target watch list unique identifier.
-        /// </summary>
-        [JsonIgnore]
-        public Guid WatchListId { get; }
-=======
         WatchListId = watchListId;
         Name = name;
         _assets.AddRange(
@@ -53,7 +25,6 @@
             (assets ?? Enumerable.Empty<String>())
             .Distinct(StringComparer.Ordinal));
     }
->>>>>>> 86ce2139
 
     /// <summary>
     /// Gets the target watch list unique identifier.
