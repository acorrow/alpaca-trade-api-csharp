<<<<<<< HEAD
﻿using System;
using System.Collections.Generic;
using System.Net.Http;
using System.Threading.Tasks;
using JetBrains.Annotations;
=======
﻿namespace Alpaca.Markets;
>>>>>>> 86ce2139

/// <summary>
/// Encapsulates request parameters for <see cref="IAlpacaTradingClient.ListOrdersAsync(ListOrdersRequest,CancellationToken)"/> call.
/// </summary>
public sealed class ListOrdersRequest : Validation.IRequest,
#pragma warning disable CS0618 // Type or member is obsolete
    IRequestWithTimeInterval<IExclusiveTimeInterval>
#pragma warning restore CS0618 // Type or member is obsolete
{
    private readonly HashSet<String> _symbols = new(StringComparer.Ordinal);

    /// <summary>
    /// Gets or sets order status for filtering.
    /// </summary>
    [UsedImplicitly]
    public OrderStatusFilter? OrderStatusFilter { get; set; }

    /// <summary>
    /// Gets or sets the chronological order of response based on the submission time.
    /// </summary>
    [UsedImplicitly]
    public SortDirection? OrderListSorting { get; set; }

    /// <summary>
    /// Gets exclusive date time interval for filtering orders in response.
    /// </summary>
    [UsedImplicitly]
    public Interval<DateTime> TimeInterval { get; private set; }

    /// <summary>
    /// Gets or sets maximum number of orders in response.
    /// </summary>
    [UsedImplicitly]
    public Int64? LimitOrderNumber { get; set; }

<<<<<<< HEAD
        /// <summary>
        /// Gets or sets side of orders in response (all orders if <c>null</c>).
        /// </summary>
        [UsedImplicitly]
        public OrderSide? OrderSide { get; set; }

        /// <summary>
        /// Gets or sets flag for rolling up multi-leg orders under the <see cref="IOrder.Legs"/> property of primary order.
        /// </summary>
        [UsedImplicitly] 
        public Boolean? RollUpNestedOrders { get; set; }
=======
    /// <summary>
    /// Gets or sets side of orders in response (all orders if <c>null</c>).
    /// </summary>
    [UsedImplicitly]
    public OrderSide? OrderSide { get; set; }
>>>>>>> 86ce2139

    /// <summary>
    /// Gets or sets flag for rolling up multi-leg orders under the <see cref="IOrder.Legs"/> property of primary order.
    /// </summary>
    [UsedImplicitly]
    public Boolean? RollUpNestedOrders { get; set; }

    /// <summary>
    /// Gets list of symbols used for filtering the resulting list, if empty - orders for all symbols will be included.
    /// </summary>
    [UsedImplicitly]
    public IReadOnlyCollection<String> Symbols => _symbols;

    /// <summary>
    /// Adds a single <paramref name="symbol"/> item into the <see cref="Symbols"/> list.
    /// </summary>
    /// <param name="symbol">Single symbol name for filtering.</param>
    /// <returns>Fluent interface, returns the original <see cref="ListOrdersRequest"/> instance.</returns>
    [UsedImplicitly]
    public ListOrdersRequest WithSymbol(String symbol)
    {
        _symbols.Add(symbol.EnsureNotNull());
        return this;
    }

<<<<<<< HEAD
        internal async ValueTask<UriBuilder> GetUriBuilderAsync(
            HttpClient httpClient) =>
            new (httpClient.BaseAddress!)
            {
                Path = "v2/orders",
                Query = await new QueryBuilder()
                    .AddParameter("status", OrderStatusFilter)
                    .AddParameter("direction", OrderListSorting)
                    .AddParameter("until", TimeInterval.Into, "O")
                    .AddParameter("after", TimeInterval.From, "O")
                    .AddParameter("nested", RollUpNestedOrders)
                    .AddParameter("limit", LimitOrderNumber)
                    .AddParameter("symbols", _symbols)
                    .AddParameter("side", OrderSide)
                    .AsStringAsync().ConfigureAwait(false)
            };
=======
    /// <summary>
    /// Adds all items from the <paramref name="symbols"/> list into the <see cref="Symbols"/> list.
    /// </summary>
    /// <param name="symbols">List of symbol names for filtering.</param>
    /// <returns>Fluent interface, returns the original <see cref="ListOrdersRequest"/> instance.</returns>
    [UsedImplicitly]
    public ListOrdersRequest WithSymbols(IEnumerable<String> symbols)
    {
        _symbols.UnionWith(symbols.EnsureNotNull());
        return this;
    }
>>>>>>> 86ce2139

    /// <summary>
    /// Sets time interval for filtering data returned by this request.
    /// /// </summary>
    /// <param name="value">New filtering interval.</param>
    /// <returns>Request with applied filtering.</returns>
    [UsedImplicitly]
    public ListOrdersRequest WithInterval(
        Interval<DateTime> value)
    {
        TimeInterval = value;
        return this;
    }

    internal async ValueTask<UriBuilder> GetUriBuilderAsync(
        HttpClient httpClient) =>
        new(httpClient.BaseAddress!)
        {
            Path = "v2/orders",
            Query = await new QueryBuilder()
                .AddParameter("status", OrderStatusFilter)
                .AddParameter("direction", OrderListSorting)
                .AddParameter("until", TimeInterval.Into, "O")
                .AddParameter("after", TimeInterval.From, "O")
                .AddParameter("nested", RollUpNestedOrders)
                .AddParameter("limit", LimitOrderNumber)
                .AddParameter("symbols", _symbols)
                .AddParameter("side", OrderSide)
                .AsStringAsync().ConfigureAwait(false)
        };

    IEnumerable<RequestValidationException?> Validation.IRequest.GetExceptions()
    {
        yield return Symbols.TryValidateSymbolName();
    }

    [ExcludeFromCodeCoverage]
    [Obsolete("Use WithInterval method instead of this one.", false)]
    void IRequestWithTimeInterval<IExclusiveTimeInterval>.SetInterval(
        IExclusiveTimeInterval value) => WithInterval(value.AsDateTimeInterval());
}<|MERGE_RESOLUTION|>--- conflicted
+++ resolved
@@ -1,12 +1,4 @@
-<<<<<<< HEAD
-﻿using System;
-using System.Collections.Generic;
-using System.Net.Http;
-using System.Threading.Tasks;
-using JetBrains.Annotations;
-=======
 ﻿namespace Alpaca.Markets;
->>>>>>> 86ce2139
 
 /// <summary>
 /// Encapsulates request parameters for <see cref="IAlpacaTradingClient.ListOrdersAsync(ListOrdersRequest,CancellationToken)"/> call.
@@ -42,25 +34,11 @@
     [UsedImplicitly]
     public Int64? LimitOrderNumber { get; set; }
 
-<<<<<<< HEAD
-        /// <summary>
-        /// Gets or sets side of orders in response (all orders if <c>null</c>).
-        /// </summary>
-        [UsedImplicitly]
-        public OrderSide? OrderSide { get; set; }
-
-        /// <summary>
-        /// Gets or sets flag for rolling up multi-leg orders under the <see cref="IOrder.Legs"/> property of primary order.
-        /// </summary>
-        [UsedImplicitly] 
-        public Boolean? RollUpNestedOrders { get; set; }
-=======
     /// <summary>
     /// Gets or sets side of orders in response (all orders if <c>null</c>).
     /// </summary>
     [UsedImplicitly]
     public OrderSide? OrderSide { get; set; }
->>>>>>> 86ce2139
 
     /// <summary>
     /// Gets or sets flag for rolling up multi-leg orders under the <see cref="IOrder.Legs"/> property of primary order.
@@ -86,24 +64,6 @@
         return this;
     }
 
-<<<<<<< HEAD
-        internal async ValueTask<UriBuilder> GetUriBuilderAsync(
-            HttpClient httpClient) =>
-            new (httpClient.BaseAddress!)
-            {
-                Path = "v2/orders",
-                Query = await new QueryBuilder()
-                    .AddParameter("status", OrderStatusFilter)
-                    .AddParameter("direction", OrderListSorting)
-                    .AddParameter("until", TimeInterval.Into, "O")
-                    .AddParameter("after", TimeInterval.From, "O")
-                    .AddParameter("nested", RollUpNestedOrders)
-                    .AddParameter("limit", LimitOrderNumber)
-                    .AddParameter("symbols", _symbols)
-                    .AddParameter("side", OrderSide)
-                    .AsStringAsync().ConfigureAwait(false)
-            };
-=======
     /// <summary>
     /// Adds all items from the <paramref name="symbols"/> list into the <see cref="Symbols"/> list.
     /// </summary>
@@ -115,7 +75,6 @@
         _symbols.UnionWith(symbols.EnsureNotNull());
         return this;
     }
->>>>>>> 86ce2139
 
     /// <summary>
     /// Sets time interval for filtering data returned by this request.
