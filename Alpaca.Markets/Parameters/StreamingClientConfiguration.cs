--- conflicted
+++ resolved
@@ -11,43 +11,6 @@
     /// </summary>
     protected internal StreamingClientConfiguration(Uri apiEndpoint)
     {
-<<<<<<< HEAD
-        /// <summary>
-        /// Creates new instance of <see cref="StreamingClientConfiguration"/> class.
-        /// </summary>
-        protected internal StreamingClientConfiguration(Uri apiEndpoint)
-        {
-            SecurityId = new SecretKey(String.Empty, String.Empty);
-            ApiEndpoint = apiEndpoint;
-        }
-
-        /// <summary>
-        /// Gets or sets Alpaca streaming API base URL.
-        /// </summary>
-        public Uri ApiEndpoint { get; set; }
-        
-        /// <summary>
-        /// Gets or sets Alpaca secret key identifier.
-        /// </summary>
-        public SecurityKey SecurityId { get; set; }
-
-        internal virtual Uri GetApiEndpoint() => ApiEndpoint;
-
-        internal void EnsureIsValid()
-        {
-            if (ApiEndpoint is null)
-            {
-                throw new InvalidOperationException(
-                    $"The value of '{nameof(ApiEndpoint)}' property shouldn't be null.");
-            }
-
-            if (String.IsNullOrEmpty(SecurityId.Value))
-            {
-                throw new InvalidOperationException(
-                    $"The value of '{nameof(SecurityId)}' property shouldn't be null or empty.");
-            }
-        }
-=======
         SecurityId = new SecretKey(String.Empty, String.Empty);
         ApiEndpoint = apiEndpoint;
     }
@@ -73,6 +36,5 @@
     {
         ApiEndpoint.EnsurePropertyNotNull();
         SecurityId.EnsurePropertyNotNull();
->>>>>>> 86ce2139
     }
 }