--- conflicted
+++ resolved
@@ -49,13 +49,6 @@
 
         IEnumerable<RequestValidationException> Validation.IRequest.GetExceptions()
         {
-<<<<<<< HEAD
-            ClientOrderId.ValidateClientOrderId();
-
-            // TODO: olegra - add more validations here
-
-            yield break;
-=======
             ClientOrderId = ClientOrderId?.ValidateClientOrderId();
 
             if (Quantity <= 0)
@@ -63,7 +56,6 @@
                 yield return new RequestValidationException(
                     "Order quantity should be positive value.", nameof(Quantity));
             }
->>>>>>> 22e42410
         }
     }
 }