<<<<<<< HEAD
﻿namespace Alpaca.Markets
=======
﻿namespace Alpaca.Markets;

/// <summary>
/// Configuration parameters object for <see cref="IAlpacaDataStreamingClient"/> instance.
/// </summary>
public sealed class AlpacaDataStreamingClientConfiguration : StreamingClientConfiguration
>>>>>>> 86ce2139
{
    /// <summary>
    /// Creates new instance of <see cref="AlpacaDataStreamingClientConfiguration"/> class.
    /// </summary>
    public AlpacaDataStreamingClientConfiguration()
        : base(Environments.Live.AlpacaDataStreamingApi)
    {
<<<<<<< HEAD
        /// <summary>
        /// Creates new instance of <see cref="AlpacaDataStreamingClientConfiguration"/> class.
        /// </summary>
        public AlpacaDataStreamingClientConfiguration()
            : base(Environments.Live.AlpacaDataStreamingApi)
        {
        }
=======
>>>>>>> 86ce2139
    }
}<|MERGE_RESOLUTION|>--- conflicted
+++ resolved
@@ -1,13 +1,9 @@
-<<<<<<< HEAD
-﻿namespace Alpaca.Markets
-=======
 ﻿namespace Alpaca.Markets;
 
 /// <summary>
 /// Configuration parameters object for <see cref="IAlpacaDataStreamingClient"/> instance.
 /// </summary>
 public sealed class AlpacaDataStreamingClientConfiguration : StreamingClientConfiguration
->>>>>>> 86ce2139
 {
     /// <summary>
     /// Creates new instance of <see cref="AlpacaDataStreamingClientConfiguration"/> class.
@@ -15,15 +11,5 @@
     public AlpacaDataStreamingClientConfiguration()
         : base(Environments.Live.AlpacaDataStreamingApi)
     {
-<<<<<<< HEAD
-        /// <summary>
-        /// Creates new instance of <see cref="AlpacaDataStreamingClientConfiguration"/> class.
-        /// </summary>
-        public AlpacaDataStreamingClientConfiguration()
-            : base(Environments.Live.AlpacaDataStreamingApi)
-        {
-        }
-=======
->>>>>>> 86ce2139
     }
 }