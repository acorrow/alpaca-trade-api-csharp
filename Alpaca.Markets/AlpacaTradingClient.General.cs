--- conflicted
+++ resolved
@@ -2,129 +2,6 @@
 
 internal sealed partial class AlpacaTradingClient
 {
-<<<<<<< HEAD
-    internal sealed partial class AlpacaTradingClient
-    {
-        /// <inheritdoc />
-        public Task<IAccount> GetAccountAsync(
-            CancellationToken cancellationToken = default) =>
-            _httpClient.GetAsync<IAccount, JsonAccount>(
-                "v2/account", cancellationToken);
-
-        /// <inheritdoc />
-        public Task<IAccountConfiguration> GetAccountConfigurationAsync(
-            CancellationToken cancellationToken = default) =>
-            _httpClient.GetAsync<IAccountConfiguration, JsonAccountConfiguration>(
-                "v2/account/configurations", cancellationToken);
-
-        /// <inheritdoc />
-        public Task<IAccountConfiguration> PatchAccountConfigurationAsync(
-            IAccountConfiguration accountConfiguration,
-            CancellationToken cancellationToken = default) =>
-            _httpClient.PatchAsync<IAccountConfiguration, JsonAccountConfiguration, IAccountConfiguration>(
-                "v2/account/configurations", accountConfiguration, cancellationToken);
-
-        /// <inheritdoc />
-        public async Task<IReadOnlyList<IAccountActivity>> ListAccountActivitiesAsync(
-            AccountActivitiesRequest request,
-            CancellationToken cancellationToken = default) =>
-            await _httpClient.GetAsync<IReadOnlyList<IAccountActivity>, List<JsonAccountActivity>>(
-                await request.EnsureNotNull(nameof(request))
-                    .GetUriBuilderAsync(_httpClient).ConfigureAwait(false),
-                cancellationToken).ConfigureAwait(false);
-
-        /// <inheritdoc />
-        public async Task<IPortfolioHistory> GetPortfolioHistoryAsync(
-            PortfolioHistoryRequest request,
-            CancellationToken cancellationToken = default) =>
-            await _httpClient.GetAsync<IPortfolioHistory, JsonPortfolioHistory>(
-                await request.EnsureNotNull(nameof(request))
-                    .GetUriBuilderAsync(_httpClient).ConfigureAwait(false),
-                cancellationToken).ConfigureAwait(false);
-
-        /// <inheritdoc />
-        public async Task<IReadOnlyList<IAsset>> ListAssetsAsync(
-            AssetsRequest request,
-            CancellationToken cancellationToken = default) =>
-            await _httpClient.GetAsync<IReadOnlyList<IAsset>, List<JsonAsset>>(
-                await request.EnsureNotNull(nameof(request))
-                    .GetUriBuilderAsync(_httpClient).ConfigureAwait(false),
-                cancellationToken).ConfigureAwait(false);
-
-        /// <inheritdoc />
-        public Task<IAsset> GetAssetAsync(
-            String symbol,
-            CancellationToken cancellationToken = default) =>
-            _httpClient.GetAsync<IAsset, JsonAsset>(
-                $"v2/assets/{symbol}", cancellationToken);
-
-        /// <inheritdoc />
-        public Task<IReadOnlyList<IPosition>> ListPositionsAsync(
-            CancellationToken cancellationToken = default) =>
-            _httpClient.GetAsync<IReadOnlyList<IPosition>, List<JsonPosition>>(
-                "v2/positions", cancellationToken);
-
-        /// <inheritdoc />
-        public Task<IPosition> GetPositionAsync(
-            String symbol,
-            CancellationToken cancellationToken = default) =>
-            _httpClient.GetAsync<IPosition, JsonPosition>(
-                $"v2/positions/{symbol}", cancellationToken);
-
-        /// <inheritdoc />
-        public Task<IReadOnlyList<IPositionActionStatus>> DeleteAllPositionsAsync(
-            CancellationToken cancellationToken = default) =>
-            DeleteAllPositionsAsync(new DeleteAllPositionsRequest(), cancellationToken);
-
-        /// <inheritdoc />
-        public async Task<IReadOnlyList<IPositionActionStatus>> DeleteAllPositionsAsync(
-            DeleteAllPositionsRequest request,
-            CancellationToken cancellationToken = default) =>
-            await _httpClient.DeleteAsync<IReadOnlyList<IPositionActionStatus>, List<JsonPositionActionStatus>>(
-                await request.EnsureNotNull(nameof(request))
-                    .GetUriBuilderAsync(_httpClient).ConfigureAwait(false),
-                request.Timeout ?? Timeout.InfiniteTimeSpan,
-                cancellationToken).ConfigureAwait(false);
-
-        /// <inheritdoc />
-        public async Task<IOrder> DeletePositionAsync(
-            DeletePositionRequest request,
-            CancellationToken cancellationToken = default) =>
-            await _httpClient.DeleteAsync<IOrder, JsonOrder>(
-                await request.EnsureNotNull(nameof(request)).Validate()
-                    .GetUriBuilderAsync(_httpClient).ConfigureAwait(false),
-                cancellationToken).ConfigureAwait(false);
-
-        /// <inheritdoc />
-        public Task<IClock> GetClockAsync(
-            CancellationToken cancellationToken = default) =>
-            _httpClient.GetAsync<IClock, JsonClock>(
-                "v2/clock", cancellationToken);
-
-        /// <inheritdoc />
-        public async Task<IReadOnlyList<ICalendar>> ListCalendarAsync(
-            CalendarRequest request,
-            CancellationToken cancellationToken = default) =>
-            await _httpClient.GetAsync<IReadOnlyList<ICalendar>, List<JsonCalendar>>(
-                await request.EnsureNotNull(nameof(request))
-                    .GetUriBuilderAsync(_httpClient).ConfigureAwait(false),
-                cancellationToken).ConfigureAwait(false);
-
-        public Task<IAnnouncement> GetAnnouncementAsync(
-            Guid announcementId,
-            CancellationToken cancellationToken = default) =>
-            _httpClient.GetAsync<IAnnouncement, JsonAnnouncement>(
-                $"v2/corporate_actions/announcements/{announcementId:D}", cancellationToken);
-
-        public async Task<IReadOnlyList<IAnnouncement>> ListAnnouncementsAsync(
-            AnnouncementsRequest request,
-            CancellationToken cancellationToken = default) =>
-            await _httpClient.GetAsync<IReadOnlyList<IAnnouncement>, List<JsonAnnouncement>>(
-                await request.EnsureNotNull(nameof(request)).Validate()
-                    .GetUriBuilderAsync(_httpClient).ConfigureAwait(false),
-                cancellationToken).ConfigureAwait(false);
-    }
-=======
     public Task<IAccount> GetAccountAsync(
         CancellationToken cancellationToken = default) =>
         _httpClient.GetAsync<IAccount, JsonAccount>(
@@ -239,5 +116,4 @@
             await request.EnsureNotNull().Validate()
                 .GetUriBuilderAsync(_httpClient).ConfigureAwait(false),
             cancellationToken).ConfigureAwait(false);
->>>>>>> 86ce2139
 }