--- conflicted
+++ resolved
@@ -27,17 +27,6 @@
     [JsonIgnore]
     public Decimal Price => Nested.Price;
 
-<<<<<<< HEAD
-        [JsonIgnore]
-        public Decimal Size => Nested.Size;
-
-        [JsonIgnore]
-        public IReadOnlyList<String> Conditions => Nested.Conditions;
-
-        [JsonIgnore]
-        public TakerSide TakerSide => Nested.TakerSide;
-    }
-=======
     [JsonIgnore]
     public Decimal Size => Nested.Size;
 
@@ -55,5 +44,4 @@
     [DebuggerBrowsable(DebuggerBrowsableState.Never)]
     private String DebuggerDisplay =>
         this.ToDebuggerDisplayString();
->>>>>>> 86ce2139
 }