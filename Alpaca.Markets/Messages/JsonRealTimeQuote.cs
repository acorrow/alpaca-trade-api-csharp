﻿namespace Alpaca.Markets;

[DebuggerDisplay("{DebuggerDisplay,nq}", Type = nameof(IQuote))]
[SuppressMessage(
    "Microsoft.Performance", "CA1812:Avoid uninstantiated internal classes",
    Justification = "Object instances of this class will be created by Newtonsoft.JSON library.")]
internal sealed class JsonRealTimeQuote : JsonRealTimeBase, IQuote
{
    [JsonProperty(PropertyName = "bx", Required = Required.Always)]
    public String BidExchange { get; set; } = String.Empty;

    [JsonProperty(PropertyName = "ax", Required = Required.Always)]
    public String AskExchange { get; set; } = String.Empty;

    [JsonProperty(PropertyName = "bp", Required = Required.Always)]
    public Decimal BidPrice { get; set; }

    [JsonProperty(PropertyName = "ap", Required = Required.Always)]
    public Decimal AskPrice { get; set; }

    [JsonProperty(PropertyName = "bs", Required = Required.Always)]
    public Decimal BidSize { get; set; }

    [JsonProperty(PropertyName = "as", Required = Required.Always)]
    public Decimal AskSize { get; set; }

<<<<<<< HEAD
        [JsonProperty(PropertyName = "bs", Required = Required.Always)]
        public Decimal BidSize { get; set; }

        [JsonProperty(PropertyName = "as", Required = Required.Always)]
        public Decimal AskSize { get; set; }
=======
    [JsonProperty(PropertyName = "c", Required = Required.Default)]
    public List<String> ConditionsList { get; } = new();

    [JsonProperty(PropertyName = "z", Required = Required.Default)]
    public String Tape { get; set; } = String.Empty;
>>>>>>> 86ce2139

    [JsonIgnore]
    public IReadOnlyList<String> Conditions =>
        ConditionsList.EmptyIfNull();

    [ExcludeFromCodeCoverage]
    public override String ToString() =>
        JsonConvert.SerializeObject(this);

    [ExcludeFromCodeCoverage]
    [DebuggerBrowsable(DebuggerBrowsableState.Never)]
    private String DebuggerDisplay =>
        this.ToDebuggerDisplayString();
}<|MERGE_RESOLUTION|>--- conflicted
+++ resolved
@@ -24,19 +24,11 @@
     [JsonProperty(PropertyName = "as", Required = Required.Always)]
     public Decimal AskSize { get; set; }
 
-<<<<<<< HEAD
-        [JsonProperty(PropertyName = "bs", Required = Required.Always)]
-        public Decimal BidSize { get; set; }
-
-        [JsonProperty(PropertyName = "as", Required = Required.Always)]
-        public Decimal AskSize { get; set; }
-=======
     [JsonProperty(PropertyName = "c", Required = Required.Default)]
     public List<String> ConditionsList { get; } = new();
 
     [JsonProperty(PropertyName = "z", Required = Required.Default)]
     public String Tape { get; set; } = String.Empty;
->>>>>>> 86ce2139
 
     [JsonIgnore]
     public IReadOnlyList<String> Conditions =>
