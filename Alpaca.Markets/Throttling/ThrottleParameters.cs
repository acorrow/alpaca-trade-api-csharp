--- conflicted
+++ resolved
@@ -24,59 +24,6 @@
         public CustomHttpHandler(
             IAsyncPolicy<HttpResponseMessage> asyncPolicy)
         {
-<<<<<<< HEAD
-            private static readonly TimeSpan _defaultHttpClientTimeout = new HttpClient().Timeout;
-
-            private readonly IAsyncPolicy<HttpResponseMessage> _asyncPolicy;
-
-            public CustomHttpHandler(
-                IAsyncPolicy<HttpResponseMessage> asyncPolicy)
-            {
-                AutomaticDecompression = DecompressionMethods.Deflate | DecompressionMethods.GZip;
-                _asyncPolicy = asyncPolicy;
-            }
-
-            /// <inheritdoc />
-            protected override async Task<HttpResponseMessage> SendAsync(
-                HttpRequestMessage request,
-                CancellationToken cancellationToken) =>
-                await _asyncPolicy
-                    .ExecuteAsync(() => sendAsyncWithTimeout(request, cancellationToken))
-                    .ConfigureAwait(false);
-
-            private async Task<HttpResponseMessage> sendAsyncWithTimeout(
-                HttpRequestMessage request,
-                CancellationToken cancellationToken)
-            {
-                using var cancellationTokenSource = CancellationTokenSource
-                    .CreateLinkedTokenSource(cancellationToken);
-                cancellationTokenSource.CancelAfter(getTimeout(request));
-
-                try
-                {
-                    return await base.SendAsync(request, cancellationTokenSource.Token)
-                        .ConfigureAwait(false);
-                }
-                catch (OperationCanceledException exception)
-                    when (!cancellationToken.IsCancellationRequested)
-                {
-                    throw new TimeoutException("HTTP response timed out.", exception);
-                }
-            }
-
-            private static TimeSpan getTimeout(
-                HttpRequestMessage request) =>
-#if NET5_0_OR_GREATER
-                request.Options.TryGetValue(RequestTimeoutOptionKey,
-                    out var requestSpecificTimeoutValue)
-#else
-                request.Properties.TryGetValue(
-                    RequestTimeoutOptionKey, out var value) &&
-                value is TimeSpan requestSpecificTimeoutValue
-#endif
-                    ? requestSpecificTimeoutValue
-                    : _defaultHttpClientTimeout;
-=======
             AutomaticDecompression = DecompressionMethods.Deflate | DecompressionMethods.GZip;
             _asyncPolicy = asyncPolicy;
         }
@@ -107,7 +54,6 @@
             {
                 throw new TimeoutException("HTTP response timed out.", exception);
             }
->>>>>>> 86ce2139
         }
 
         private static TimeSpan getTimeout(
@@ -211,99 +157,6 @@
     [UsedImplicitly]
     public ISet<HttpStatusCode> RetryHttpStatuses => _retryHttpStatuses;
 
-<<<<<<< HEAD
-        /// <summary>
-        /// Creates new instance of <see cref="ThrottleParameters"/> object.
-        /// </summary>
-        /// <param name="maxRetryAttempts"></param>
-        /// <param name="retrySocketErrorCodes"></param>
-        /// <param name="retryHttpStatuses"></param>
-        [UsedImplicitly]
-        [CLSCompliant(false)]
-        public ThrottleParameters(
-            UInt32 maxRetryAttempts,
-            IEnumerable<SocketError> retrySocketErrorCodes,
-            IEnumerable<HttpStatusCode> retryHttpStatuses)
-        {
-            MaxRetryAttempts = maxRetryAttempts;
-            _retrySocketErrorCodes = new HashSet<SocketError>(
-                // ReSharper disable once NullCoalescingConditionIsAlwaysNotNullAccordingToAPIContract
-                retrySocketErrorCodes ?? _defaultSocketErrorCodes);
-            _retryHttpStatuses = new HashSet<HttpStatusCode>(
-                // ReSharper disable once NullCoalescingConditionIsAlwaysNotNullAccordingToAPIContract
-                retryHttpStatuses ?? _defaultHttpStatuses);
-        }
-
-        /// <summary>
-        /// Gets throttle parameters initialized with default values.
-        /// </summary>
-        public static ThrottleParameters Default { get; } = new ();
-
-#if NET5_0_OR_GREATER
-        internal static HttpRequestOptionsKey<TimeSpan> RequestTimeoutOptionKey =
-            new (nameof(RequestTimeoutOptionKey));
-#else
-        internal static String RequestTimeoutOptionKey = nameof(RequestTimeoutOptionKey);
-#endif
-
-        /// <summary>
-        /// Gets or sets maximal number of retry attempts for single request.
-        /// </summary>
-        [UsedImplicitly]
-        [CLSCompliant(false)]
-        public UInt32 MaxRetryAttempts { get; [UsedImplicitly] set; }
-
-        /// <summary>
-        /// Gets set of HTTP status codes which when received should initiate a retry of the affected request
-        /// </summary>
-        [UsedImplicitly]
-        public ISet<HttpStatusCode> RetryHttpStatuses => _retryHttpStatuses;
-
-        /// <summary>
-        /// Gets set of socket error codes which when received should initiate a retry of the affected request
-        /// </summary>
-        [UsedImplicitly]
-        public ISet<SocketError> RetrySocketErrorCodes => _retrySocketErrorCodes;
-
-        [UsedImplicitly]
-        internal HttpMessageHandler GetMessageHandler() => new CustomHttpHandler(getAsyncPolicy());
-
-        internal HttpClient GetHttpClient() => 
-#pragma warning disable CA2000 // Dispose objects before losing scope
-#pragma warning disable CA5399 // HttpClient is created without enabling CheckCertificateRevocationList
-            new (GetMessageHandler(), true)
-#pragma warning restore CA5399 //  HttpClient is created without enabling CheckCertificateRevocationList
-#pragma warning restore CA2000 // Dispose objects before losing scope
-            {
-                Timeout = Timeout.InfiniteTimeSpan
-            };
-
-        private IAsyncPolicy<HttpResponseMessage> getAsyncPolicy()
-        {
-            var socketErrorsPolicy = Policy
-                .HandleInner<SocketException>(
-                    exception =>
-                        RetrySocketErrorCodes.Contains((SocketError)exception.ErrorCode))
-                .WaitAndRetryAsync(
-                    (Int32) MaxRetryAttempts, getRandomDelay);
-
-            var httpResponsesPolicy = Policy<HttpResponseMessage>
-                .HandleResult(response =>
-                    RetryHttpStatuses.Contains(response.StatusCode) ||
-                    response.Headers.RetryAfter is not null)
-                .WaitAndRetryAsync(
-                    (Int32) MaxRetryAttempts, getDelayFromHeader,
-                    (_, _, _, _) => Task.CompletedTask); // Only for compiler satisfaction
-
-            return socketErrorsPolicy.WrapAsync(httpResponsesPolicy);
-        }
-
-        private TimeSpan getDelayFromHeader(
-            Int32 retryCount,
-            DelegateResult<HttpResponseMessage> response,
-            Context _) =>
-            getDelayFromHeader(response.Result?.Headers.RetryAfter, retryCount);
-=======
     /// <summary>
     /// Gets set of socket error codes which when received should initiate a retry of the affected request.
     /// </summary>
@@ -356,7 +209,6 @@
         DelegateResult<HttpResponseMessage> response,
         Context _) =>
         getDelayFromHeader(response.Result?.Headers.RetryAfter, retryCount);
->>>>>>> 86ce2139
 
     private TimeSpan getDelayFromHeader(
         RetryConditionHeaderValue? retryAfterHeader,
