﻿using System.Net;
using System.Net.Http.Headers;
using Polly;

namespace Alpaca.Markets;

/// <summary>
/// Helper class for storing parameters required for initializing rate throttler in <see cref="IAlpacaTradingClient"/> class.
/// </summary>
public sealed class ThrottleParameters
{
    private sealed class CustomHttpHandler
#if NETFRAMEWORK
        : WinHttpHandler
#else
        : HttpClientHandler
#endif
    {
        private readonly IAsyncPolicy<HttpResponseMessage> _asyncPolicy;

        private readonly TimeSpan _timeout;

        public CustomHttpHandler(
            IAsyncPolicy<HttpResponseMessage> asyncPolicy,
            TimeSpan timeout)
        {
            AutomaticDecompression = DecompressionMethods.Deflate | DecompressionMethods.GZip;
            _asyncPolicy = asyncPolicy;
            _timeout = timeout;
        }

        /// <inheritdoc />
        protected override async Task<HttpResponseMessage> SendAsync(
            HttpRequestMessage request,
            CancellationToken cancellationToken) =>
            await _asyncPolicy
                .ExecuteAsync(() => sendAsyncWithTimeout(request, cancellationToken))
                .ConfigureAwait(false);

        private async Task<HttpResponseMessage> sendAsyncWithTimeout(
            HttpRequestMessage request,
            CancellationToken cancellationToken)
        {
            using var cancellationTokenSource = CancellationTokenSource
                .CreateLinkedTokenSource(cancellationToken);
            cancellationTokenSource.CancelAfter(getTimeout(request));

            try
            {
                return await base.SendAsync(request, cancellationTokenSource.Token)
                    .ConfigureAwait(false);
            }
            catch (OperationCanceledException exception)
                when (!cancellationToken.IsCancellationRequested)
            {
                throw new TimeoutException("HTTP response timed out.", exception);
            }
        }

        private TimeSpan getTimeout(
            HttpRequestMessage request) =>
#if NET6_0_OR_GREATER
            request.Options.TryGetValue(RequestTimeoutOptionKey,
                out var requestSpecificTimeoutValue)
#else
            request.Properties.TryGetValue(
                RequestTimeoutOptionKey, out var value) &&
            value is TimeSpan requestSpecificTimeoutValue
#endif
                ? requestSpecificTimeoutValue
                : _timeout;
    }

    private static readonly TimeSpan _defaultHttpClientTimeout = new HttpClient().Timeout;

    private const Int32 DelayMinValueInMilliseconds = 200;

    private const Int32 DelayStepInMilliseconds = 400;

    private const UInt32 DefaultMaxRetryAttempts = 5;

    private static readonly HttpStatusCode[] _defaultHttpStatuses =
    {
#if NETSTANDARD2_0 || NETFRAMEWORK
        (HttpStatusCode) 429,
#else
        HttpStatusCode.TooManyRequests,
#endif
        HttpStatusCode.BadGateway,
        HttpStatusCode.GatewayTimeout,
        HttpStatusCode.ServiceUnavailable
    };

    private static readonly SocketError[] _defaultSocketErrorCodes =
    {
        SocketError.TryAgain,
        SocketError.TimedOut,
        SocketError.WouldBlock,
        SocketError.NotConnected,
        SocketError.HostNotFound
    };
   
    private readonly HashSet<HttpStatusCode> _retryHttpStatuses;

    private readonly HashSet<SocketError> _retrySocketErrorCodes;

    private readonly Random _random = new();

    private ThrottleParameters()
        : this(
            DefaultMaxRetryAttempts,
            _defaultSocketErrorCodes,
            _defaultHttpStatuses)
    {
    }

    /// <summary>
    /// Creates new instance of <see cref="ThrottleParameters"/> object.
    /// </summary>
    /// <param name="maxRetryAttempts"></param>
    /// <param name="retrySocketErrorCodes"></param>
    /// <param name="retryHttpStatuses"></param>
    [UsedImplicitly]
    [CLSCompliant(false)]
    public ThrottleParameters(
        UInt32 maxRetryAttempts,
        IEnumerable<SocketError> retrySocketErrorCodes,
        IEnumerable<HttpStatusCode> retryHttpStatuses)
    {
        MaxRetryAttempts = maxRetryAttempts;
        _retrySocketErrorCodes = new HashSet<SocketError>(
            // ReSharper disable once NullCoalescingConditionIsAlwaysNotNullAccordingToAPIContract
            retrySocketErrorCodes ?? _defaultSocketErrorCodes);
        _retryHttpStatuses = new HashSet<HttpStatusCode>(
            // ReSharper disable once NullCoalescingConditionIsAlwaysNotNullAccordingToAPIContract
            retryHttpStatuses ?? _defaultHttpStatuses);
    }

    /// <summary>
    /// Gets throttle parameters initialized with default values.
    /// </summary>
    public static ThrottleParameters Default { get; } = new();

#if NET6_0_OR_GREATER
    internal static readonly HttpRequestOptionsKey<TimeSpan> RequestTimeoutOptionKey =
        new(nameof(RequestTimeoutOptionKey));
#else
    internal const String RequestTimeoutOptionKey = nameof(RequestTimeoutOptionKey);
#endif

    /// <summary>
    /// Gets or sets maximum number of retry attempts for a single request.
    /// </summary>
    [UsedImplicitly]
    [CLSCompliant(false)]
    public UInt32 MaxRetryAttempts { get; [UsedImplicitly] set; }

    /// <summary>
    /// Gets set of HTTP status codes which when received should initiate a retry of the affected request.
    /// </summary>
    [UsedImplicitly]
    public ISet<HttpStatusCode> RetryHttpStatuses => _retryHttpStatuses;

    /// <summary>
    /// Gets set of socket error codes which when received should initiate a retry of the affected request.
    /// </summary>
    [UsedImplicitly]
    public ISet<SocketError> RetrySocketErrorCodes => _retrySocketErrorCodes;

    /// <summary>
    /// Gets or sets the HTTP request timeout. Default <see cref="HttpClient"/> timeout value (100 sec)
    /// will be used if this property is equal to <c>null</c> or never set.
    /// </summary>
    [UsedImplicitly]
    public TimeSpan? Timeout { get; set; }

    /// <summary>
    /// Gets the custom message handler that supports reconnection logic configured with the current settings.
    /// </summary>
    [UsedImplicitly]
<<<<<<< HEAD
    public HttpMessageHandler GetMessageHandler() =>
        new CustomHttpHandler(GetAsyncPolicy(), Timeout ?? _defaultHttpClientTimeout);
=======
    public HttpMessageHandler GetMessageHandler() => new CustomHttpHandler(
        GetAsyncPolicy(), Timeout ?? _defaultHttpClientTimeout);
>>>>>>> fd5e0cb4

    /// <summary>
    /// Gets the custom Polly asynchronous execution policy (can be used by unit tests and DI containers).
    /// </summary>
    [UsedImplicitly]
    [CLSCompliant(false)]
    public IAsyncPolicy<HttpResponseMessage> GetAsyncPolicy()
    {
        var socketErrorsPolicy = Policy
            .HandleInner<SocketException>(
                exception =>
                    RetrySocketErrorCodes.Contains(exception.SocketErrorCode))
            .WaitAndRetryAsync(
                (Int32)MaxRetryAttempts, getRandomDelay);

        var httpResponsesPolicy = Policy<HttpResponseMessage>
            .HandleResult(response =>
                RetryHttpStatuses.Contains(response.StatusCode) ||
                response.Headers.RetryAfter is not null)
            .WaitAndRetryAsync(
                (Int32)MaxRetryAttempts, getDelayFromHeader,
                (_, _, _, _) => Task.CompletedTask); // Only for compiler satisfaction

        return socketErrorsPolicy.WrapAsync(httpResponsesPolicy);
    }

    internal HttpClient GetHttpClient(
        Func<HttpMessageHandler, HttpMessageHandler> httpMessageHandlerFactory) =>
#pragma warning disable CA2000 // Dispose objects before losing scope
#pragma warning disable CA5399 // HttpClient is created without enabling CheckCertificateRevocationList
        new(httpMessageHandlerFactory(GetMessageHandler()), true)
#pragma warning restore CA5399 //  HttpClient is created without enabling CheckCertificateRevocationList
#pragma warning restore CA2000 // Dispose objects before losing scope
        {
            Timeout = System.Threading.Timeout.InfiniteTimeSpan
        };

    private TimeSpan getDelayFromHeader(
        Int32 retryCount,
        DelegateResult<HttpResponseMessage> response,
        Context _) =>
        getDelayFromHeader(response.Result?.Headers.RetryAfter, retryCount);

    private TimeSpan getDelayFromHeader(
        RetryConditionHeaderValue? retryAfterHeader,
        Int32 retryCount) =>
        retryAfterHeader switch
        {
            { Date: not null } => retryAfterHeader.Date.Value.UtcDateTime.Subtract(DateTime.UtcNow),
            { Delta: not null } => retryAfterHeader.Delta.Value,
            _ => TimeSpan.Zero
        } + getRandomDelay(retryCount);

    private TimeSpan getRandomDelay(
        Int32 retryCount) =>
#pragma warning disable CA5394 // Do not use insecure randomness
            TimeSpan.FromMilliseconds(_random.Next(
                DelayMinValueInMilliseconds, DelayStepInMilliseconds * retryCount));
#pragma warning restore CA5394 // Do not use insecure randomness
}<|MERGE_RESOLUTION|>--- conflicted
+++ resolved
@@ -178,13 +178,8 @@
     /// Gets the custom message handler that supports reconnection logic configured with the current settings.
     /// </summary>
     [UsedImplicitly]
-<<<<<<< HEAD
-    public HttpMessageHandler GetMessageHandler() =>
-        new CustomHttpHandler(GetAsyncPolicy(), Timeout ?? _defaultHttpClientTimeout);
-=======
     public HttpMessageHandler GetMessageHandler() => new CustomHttpHandler(
         GetAsyncPolicy(), Timeout ?? _defaultHttpClientTimeout);
->>>>>>> fd5e0cb4
 
     /// <summary>
     /// Gets the custom Polly asynchronous execution policy (can be used by unit tests and DI containers).
