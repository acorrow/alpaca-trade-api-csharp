<<<<<<< HEAD
﻿using System;
using System.Collections.Generic;
using System.Diagnostics.CodeAnalysis;
using System.Net.Http;
using System.Threading;
using System.Threading.Tasks;

namespace Alpaca.Markets
{
    internal sealed class AlpacaDataClient : IAlpacaDataClient
    {
        private readonly HttpClient _httpClient;

        public AlpacaDataClient(
            AlpacaDataClientConfiguration configuration)
        {
            configuration
                .EnsureNotNull(nameof(configuration))
                .EnsureIsValid();

            _httpClient = configuration.HttpClient ??
                          configuration.ThrottleParameters.GetHttpClient();

            _httpClient.AddAuthenticationHeaders(configuration.SecurityId);
            _httpClient.Configure(new UriBuilder(
                configuration.ApiEndpoint) { Path = "v2/stocks/" }.Uri);
        }

        public void Dispose() => _httpClient.Dispose();

        public Task<IPage<IBar>> ListHistoricalBarsAsync(
            HistoricalBarsRequest request,
            CancellationToken cancellationToken = default) =>
            request.Symbols.Count == 1
                ? listHistoricalBarsAsync(request, cancellationToken)
                : getHistoricalBarsAsync(request, cancellationToken).AsPageAsync<IBar, JsonBarsPage>();

        public Task<IMultiPage<IBar>> GetHistoricalBarsAsync(
            HistoricalBarsRequest request,
            CancellationToken cancellationToken = default) =>
            request.Symbols.Count == 1
                ? listHistoricalBarsAsync(request, cancellationToken).AsMultiPageAsync<IBar, JsonMultiBarsPage>()
                : getHistoricalBarsAsync(request, cancellationToken);

        public Task<IPage<IQuote>> ListHistoricalQuotesAsync(
            HistoricalQuotesRequest request,
            CancellationToken cancellationToken = default) =>
            request.Symbols.Count == 1
                ? listHistoricalQuotesAsync(request, cancellationToken)
                : getHistoricalQuotesAsync(request, cancellationToken)
                    .AsPageAsync<IQuote, JsonQuotesPage<JsonHistoricalQuote>>();

        public Task<IMultiPage<IQuote>> GetHistoricalQuotesAsync(
            HistoricalQuotesRequest request,
            CancellationToken cancellationToken = default) =>
            request.Symbols.Count == 1
                ? listHistoricalQuotesAsync(request, cancellationToken)
                    .AsMultiPageAsync<IQuote, JsonMultiQuotesPage<JsonHistoricalQuote>>()
                : getHistoricalQuotesAsync(request, cancellationToken);

        public Task<IPage<ITrade>> ListHistoricalTradesAsync(
            HistoricalTradesRequest request,
            CancellationToken cancellationToken = default) =>
            request.Symbols.Count == 1
                ? listHistoricalTradesAsync(request, cancellationToken)
                : getHistoricalTradesAsync(request, cancellationToken).AsPageAsync<ITrade, JsonTradesPage>();

        public Task<IMultiPage<ITrade>> GetHistoricalTradesAsync(
            HistoricalTradesRequest request,
            CancellationToken cancellationToken = default) =>
            request.Symbols.Count == 1
                ? listHistoricalTradesAsync(request, cancellationToken).AsMultiPageAsync<ITrade, JsonMultiTradesPage>()
                : getHistoricalTradesAsync(request, cancellationToken);

        public Task<IBar> GetLatestBarAsync(
            String symbol,
            CancellationToken cancellationToken = default) =>
            GetLatestBarAsync(new LatestMarketDataRequest(symbol), cancellationToken);

        public async Task<IBar> GetLatestBarAsync(
            LatestMarketDataRequest request,
            CancellationToken cancellationToken = default) =>
            await _httpClient.GetAsync<IBar, JsonLatestBar>(
                await request.Validate().GetUriBuilderAsync(_httpClient, "bars/latest").ConfigureAwait(false),
                cancellationToken).ConfigureAwait(false);

        public Task<IReadOnlyDictionary<String, IBar>> ListLatestBarsAsync(
            IEnumerable<String> symbols,
            CancellationToken cancellationToken = default) =>
            ListLatestBarsAsync(new LatestMarketDataListRequest(symbols), cancellationToken);

        public Task<IReadOnlyDictionary<String, IBar>> ListLatestBarsAsync(
            LatestMarketDataListRequest request,
            CancellationToken cancellationToken = default) =>
            getLatestAsync<IBar, JsonHistoricalBar>(
                request, "bars/latest", _ => _.Bars, cancellationToken);

        public Task<ITrade> GetLatestTradeAsync(
            String symbol,
            CancellationToken cancellationToken = default) =>
            GetLatestTradeAsync(new LatestMarketDataRequest(symbol), cancellationToken);

        public async Task<ITrade> GetLatestTradeAsync(
            LatestMarketDataRequest request,
            CancellationToken cancellationToken = default) =>
            await _httpClient.GetAsync<ITrade, JsonLatestTrade>(
                await request.Validate().GetUriBuilderAsync(_httpClient, "trades/latest").ConfigureAwait(false),
                cancellationToken).ConfigureAwait(false);

        public Task<IReadOnlyDictionary<String, ITrade>> ListLatestTradesAsync(
            IEnumerable<String> symbols,
            CancellationToken cancellationToken = default) =>
            ListLatestTradesAsync(new LatestMarketDataListRequest(symbols), cancellationToken);

        public Task<IReadOnlyDictionary<String, ITrade>> ListLatestTradesAsync(
            LatestMarketDataListRequest request,
            CancellationToken cancellationToken = default) =>
            getLatestAsync<ITrade, JsonHistoricalTrade>(
                request, "trades/latest", _ => _.Trades, cancellationToken);

        public Task<IQuote> GetLatestQuoteAsync(
            String symbol,
            CancellationToken cancellationToken = default) =>
            GetLatestQuoteAsync(new LatestMarketDataRequest(symbol), cancellationToken);

        public async Task<IQuote> GetLatestQuoteAsync(
            LatestMarketDataRequest request,
            CancellationToken cancellationToken = default) =>
            await _httpClient.GetAsync<IQuote, JsonLatestQuote<JsonHistoricalQuote>>(
                await request.Validate().GetUriBuilderAsync(_httpClient, "quotes/latest").ConfigureAwait(false),
                cancellationToken).ConfigureAwait(false);

        public Task<IReadOnlyDictionary<String, IQuote>> ListLatestQuotesAsync(
            IEnumerable<String> symbols,
            CancellationToken cancellationToken = default) =>
            ListLatestQuotesAsync(new LatestMarketDataListRequest(symbols), cancellationToken);

        public Task<IReadOnlyDictionary<String, IQuote>> ListLatestQuotesAsync(
            LatestMarketDataListRequest request,
            CancellationToken cancellationToken = default) =>
            getLatestAsync<IQuote, JsonHistoricalQuote>(
                request, "quotes/latest", _ => _.Quotes, cancellationToken);

        public Task<ISnapshot> GetSnapshotAsync(
            String symbol,
            CancellationToken cancellationToken = default) =>
            GetSnapshotAsync(new LatestMarketDataRequest(symbol), cancellationToken);

        public async Task<ISnapshot> GetSnapshotAsync(
            LatestMarketDataRequest request,
            CancellationToken cancellationToken = default) =>
            await _httpClient.GetAsync<ISnapshot, JsonSnapshot>(
                await request.GetUriBuilderAsync(_httpClient, "snapshot").ConfigureAwait(false),
                cancellationToken).ConfigureAwait(false);

        public Task<IReadOnlyDictionary<String, ISnapshot>> ListSnapshotsAsync(
            IEnumerable<String> symbols,
            CancellationToken cancellationToken = default) =>
            ListSnapshotsAsync(new LatestMarketDataListRequest(symbols), cancellationToken);

        public async Task<IReadOnlyDictionary<String, ISnapshot>> ListSnapshotsAsync(
            LatestMarketDataListRequest request,
            CancellationToken cancellationToken = default) =>
            await _httpClient.GetAsync<String, ISnapshot, String, JsonSnapshot>(
                await request.Validate().GetUriBuilderAsync(_httpClient, "snapshots").ConfigureAwait(false),
                StringComparer.Ordinal, withSymbol<ISnapshot, JsonSnapshot>,
                cancellationToken).ConfigureAwait(false);

        [ExcludeFromCodeCoverage]
        public Task<IReadOnlyDictionary<String, ISnapshot>> GetSnapshotsAsync(
            IEnumerable<String> symbols,
            CancellationToken cancellationToken = default) =>
            ListSnapshotsAsync(symbols, cancellationToken);

        public Task<IReadOnlyDictionary<String, String>> ListExchangesAsync(
            CancellationToken cancellationToken = default) =>
            _httpClient.GetAsync<IReadOnlyDictionary<String, String>, Dictionary<String, String>>(
                "meta/exchanges", cancellationToken);

        public Task<IReadOnlyDictionary<String, String>> ListTradeConditionsAsync(
            Tape tape,
            CancellationToken cancellationToken = default) =>
            listConditionsAsync(tape, "trade", cancellationToken);

        public Task<IReadOnlyDictionary<String, String>> ListQuoteConditionsAsync(
            Tape tape,
            CancellationToken cancellationToken = default) =>
            listConditionsAsync(tape, "quote", cancellationToken);

        public async Task<IPage<INewsArticle>> ListNewsArticlesAsync(
            NewsArticlesRequest request,
            CancellationToken cancellationToken = default) =>
            await _httpClient.GetAsync<IPage<INewsArticle>, JsonNewsPage>(
                await request.EnsureNotNull(nameof(request)).Validate()
                    .GetUriBuilderAsync(_httpClient).ConfigureAwait(false),
                cancellationToken).ConfigureAwait(false);

        private async Task<IReadOnlyDictionary<String, String>> listConditionsAsync(
            Tape tape,
            String tickType,
            CancellationToken cancellationToken = default) =>
            await _httpClient.GetAsync<IReadOnlyDictionary<String, String>, Dictionary<String, String>>(
                new UriBuilder(_httpClient.BaseAddress!)
                {
                    Query = await new QueryBuilder()
                        .AddParameter("tape", tape.ToEnumString())
                        .AsStringAsync().ConfigureAwait(false)
                }.AppendPath($"meta/conditions/{tickType}"),
                cancellationToken).ConfigureAwait(false);

        private async Task<IPage<IBar>> listHistoricalBarsAsync(
            HistoricalBarsRequest request,
            CancellationToken cancellationToken = default) =>
            await _httpClient.GetAsync<IPage<IBar>, JsonBarsPage>(
                await request.EnsureNotNull(nameof(request)).Validate()
                    .GetUriBuilderAsync(_httpClient).ConfigureAwait(false),
                cancellationToken).ConfigureAwait(false);

        private async Task<IMultiPage<IBar>> getHistoricalBarsAsync(
            HistoricalBarsRequest request,
            CancellationToken cancellationToken = default) =>
            await _httpClient.GetAsync<IMultiPage<IBar>, JsonMultiBarsPage>(
                await request.EnsureNotNull(nameof(request)).Validate()
                    .GetUriBuilderAsync(_httpClient).ConfigureAwait(false),
                cancellationToken).ConfigureAwait(false);

        private async Task<IPage<IQuote>> listHistoricalQuotesAsync(
            HistoricalQuotesRequest request,
            CancellationToken cancellationToken = default) =>
            await _httpClient.GetAsync<IPage<IQuote>, JsonQuotesPage<JsonHistoricalQuote>>(
                await request.EnsureNotNull(nameof(request)).Validate()
                    .GetUriBuilderAsync(_httpClient).ConfigureAwait(false),
                cancellationToken).ConfigureAwait(false);

        private async Task<IMultiPage<IQuote>> getHistoricalQuotesAsync(
            HistoricalQuotesRequest request,
            CancellationToken cancellationToken = default) =>
            await _httpClient.GetAsync<IMultiPage<IQuote>, JsonMultiQuotesPage<JsonHistoricalQuote>>(
                await request.EnsureNotNull(nameof(request)).Validate()
                    .GetUriBuilderAsync(_httpClient).ConfigureAwait(false),
                cancellationToken).ConfigureAwait(false);

        private async Task<IPage<ITrade>> listHistoricalTradesAsync(
            HistoricalTradesRequest request,
            CancellationToken cancellationToken = default) =>
            await _httpClient.GetAsync<IPage<ITrade>, JsonTradesPage>(
                await request.EnsureNotNull(nameof(request)).Validate()
                    .GetUriBuilderAsync(_httpClient).ConfigureAwait(false),
                cancellationToken).ConfigureAwait(false);

        private async Task<IMultiPage<ITrade>> getHistoricalTradesAsync(
            HistoricalTradesRequest request,
            CancellationToken cancellationToken = default) =>
            await _httpClient.GetAsync<IMultiPage<ITrade>, JsonMultiTradesPage>(
                await request.EnsureNotNull(nameof(request)).Validate()
                    .GetUriBuilderAsync(_httpClient).ConfigureAwait(false),
                cancellationToken).ConfigureAwait(false);

        private async Task<IReadOnlyDictionary<String, TApi>> getLatestAsync<TApi, TJson>(
            LatestMarketDataListRequest request,
            String lastPathSegment,
            Func<JsonLatestData<JsonHistoricalQuote>, Dictionary<String, TJson>> itemsSelector,
            CancellationToken cancellationToken)
            where TJson : TApi, ISymbolMutable =>
            await _httpClient.GetAsync(
                await request.Validate().GetUriBuilderAsync(_httpClient, lastPathSegment).ConfigureAwait(false),
                itemsSelector, withSymbol<TApi, TJson>,
                cancellationToken).ConfigureAwait(false);

        private static TApi withSymbol<TApi, TJson>(
            KeyValuePair<String, TJson> kvp)
            where TJson : TApi, ISymbolMutable
        {
            kvp.Value.SetSymbol(kvp.Key);
            return kvp.Value;
        }
=======
﻿namespace Alpaca.Markets;

internal sealed class AlpacaDataClient :
    DataHistoricalClientBase<HistoricalBarsRequest, HistoricalQuotesRequest, JsonHistoricalQuote, HistoricalTradesRequest>,
    IAlpacaDataClient
{
    internal AlpacaDataClient(
        AlpacaDataClientConfiguration configuration)
        : base(configuration.EnsureNotNull().GetConfiguredHttpClient())
    {
    }

    [ExcludeFromCodeCoverage]
    public Task<IBar> GetLatestBarAsync(
        String symbol,
        CancellationToken cancellationToken = default) =>
        GetLatestBarAsync(new LatestMarketDataRequest(symbol), cancellationToken);

    public async Task<IBar> GetLatestBarAsync(
        LatestMarketDataRequest request,
        CancellationToken cancellationToken = default) =>
        await HttpClient.GetAsync<IBar, JsonLatestBar>(
            await request.Validate().GetUriBuilderAsync(HttpClient, "bars/latest").ConfigureAwait(false),
            cancellationToken).ConfigureAwait(false);

    [ExcludeFromCodeCoverage]
    public Task<IReadOnlyDictionary<String, IBar>> ListLatestBarsAsync(
        IEnumerable<String> symbols,
        CancellationToken cancellationToken = default) =>
        ListLatestBarsAsync(new LatestMarketDataListRequest(symbols), cancellationToken);

    public Task<IReadOnlyDictionary<String, IBar>> ListLatestBarsAsync(
        LatestMarketDataListRequest request,
        CancellationToken cancellationToken = default) =>
        getLatestAsync<IBar, JsonHistoricalBar>(
            request, "bars/latest", _ => _.Bars, cancellationToken);

    [ExcludeFromCodeCoverage]
    public Task<ITrade> GetLatestTradeAsync(
        String symbol,
        CancellationToken cancellationToken = default) =>
        GetLatestTradeAsync(new LatestMarketDataRequest(symbol), cancellationToken);

    public async Task<ITrade> GetLatestTradeAsync(
        LatestMarketDataRequest request,
        CancellationToken cancellationToken = default) =>
        await HttpClient.GetAsync<ITrade, JsonLatestTrade>(
            await request.Validate().GetUriBuilderAsync(HttpClient, "trades/latest").ConfigureAwait(false),
            cancellationToken).ConfigureAwait(false);

    [ExcludeFromCodeCoverage]
    public Task<IReadOnlyDictionary<String, ITrade>> ListLatestTradesAsync(
        IEnumerable<String> symbols,
        CancellationToken cancellationToken = default) =>
        ListLatestTradesAsync(new LatestMarketDataListRequest(symbols), cancellationToken);

    public Task<IReadOnlyDictionary<String, ITrade>> ListLatestTradesAsync(
        LatestMarketDataListRequest request,
        CancellationToken cancellationToken = default) =>
        getLatestAsync<ITrade, JsonHistoricalTrade>(
            request, "trades/latest", _ => _.Trades, cancellationToken);

    [ExcludeFromCodeCoverage]
    public Task<IQuote> GetLatestQuoteAsync(
        String symbol,
        CancellationToken cancellationToken = default) =>
        GetLatestQuoteAsync(new LatestMarketDataRequest(symbol), cancellationToken);

    public async Task<IQuote> GetLatestQuoteAsync(
        LatestMarketDataRequest request,
        CancellationToken cancellationToken = default) =>
        await HttpClient.GetAsync<IQuote, JsonLatestQuote<JsonHistoricalQuote>>(
            await request.Validate().GetUriBuilderAsync(HttpClient, "quotes/latest").ConfigureAwait(false),
            cancellationToken).ConfigureAwait(false);

    [ExcludeFromCodeCoverage]
    public Task<IReadOnlyDictionary<String, IQuote>> ListLatestQuotesAsync(
        IEnumerable<String> symbols,
        CancellationToken cancellationToken = default) =>
        ListLatestQuotesAsync(new LatestMarketDataListRequest(symbols), cancellationToken);

    public Task<IReadOnlyDictionary<String, IQuote>> ListLatestQuotesAsync(
        LatestMarketDataListRequest request,
        CancellationToken cancellationToken = default) =>
        getLatestAsync<IQuote, JsonHistoricalQuote>(
            request, "quotes/latest", _ => _.Quotes, cancellationToken);

    [ExcludeFromCodeCoverage]
    public Task<ISnapshot> GetSnapshotAsync(
        String symbol,
        CancellationToken cancellationToken = default) =>
        GetSnapshotAsync(new LatestMarketDataRequest(symbol), cancellationToken);

    public async Task<ISnapshot> GetSnapshotAsync(
        LatestMarketDataRequest request,
        CancellationToken cancellationToken = default) =>
        await HttpClient.GetAsync<ISnapshot, JsonSnapshot>(
            await request.Validate().GetUriBuilderAsync(HttpClient, "snapshot").ConfigureAwait(false),
            cancellationToken).ConfigureAwait(false);

    [ExcludeFromCodeCoverage]
    public Task<IReadOnlyDictionary<String, ISnapshot>> ListSnapshotsAsync(
        IEnumerable<String> symbols,
        CancellationToken cancellationToken = default) =>
        ListSnapshotsAsync(new LatestMarketDataListRequest(symbols), cancellationToken);

    public async Task<IReadOnlyDictionary<String, ISnapshot>> ListSnapshotsAsync(
        LatestMarketDataListRequest request,
        CancellationToken cancellationToken = default) =>
        await HttpClient.GetAsync<String, ISnapshot, String, JsonSnapshot>(
            await request.Validate().GetUriBuilderAsync(HttpClient, "snapshots").ConfigureAwait(false),
            StringComparer.Ordinal, withSymbol<ISnapshot, JsonSnapshot>,
            cancellationToken).ConfigureAwait(false);

        [ExcludeFromCodeCoverage]
        public Task<IReadOnlyDictionary<String, ISnapshot>> GetSnapshotsAsync(
            IEnumerable<String> symbols,
            CancellationToken cancellationToken = default) =>
            ListSnapshotsAsync(symbols, cancellationToken);

    public Task<IReadOnlyDictionary<String, String>> ListExchangesAsync(
        CancellationToken cancellationToken = default) =>
        HttpClient.GetAsync<IReadOnlyDictionary<String, String>, Dictionary<String, String>>(
            "meta/exchanges", cancellationToken);

    public Task<IReadOnlyDictionary<String, String>> ListTradeConditionsAsync(
        Tape tape,
        CancellationToken cancellationToken = default) =>
        listConditionsAsync(tape, "trade", cancellationToken);

    public Task<IReadOnlyDictionary<String, String>> ListQuoteConditionsAsync(
        Tape tape,
        CancellationToken cancellationToken = default) =>
        listConditionsAsync(tape, "quote", cancellationToken);
    
    public async Task<IPage<INewsArticle>> ListNewsArticlesAsync(
        NewsArticlesRequest request,
        CancellationToken cancellationToken = default) =>
        await HttpClient.GetAsync<IPage<INewsArticle>, JsonNewsPage>(
            await request.EnsureNotNull().Validate()
                .GetUriBuilderAsync(HttpClient).ConfigureAwait(false),
            cancellationToken).ConfigureAwait(false);

    private async Task<IReadOnlyDictionary<String, String>> listConditionsAsync(
        Tape tape,
        String tickType,
        CancellationToken cancellationToken) =>
        await HttpClient.GetAsync<IReadOnlyDictionary<String, String>, Dictionary<String, String>>(
            new UriBuilder(HttpClient.BaseAddress!)
            {
                Query = await new QueryBuilder()
                    .AddParameter("tape", tape.ToEnumString())
                    .AsStringAsync().ConfigureAwait(false)
            }.AppendPath($"meta/conditions/{tickType}"),
            cancellationToken).ConfigureAwait(false);

    private async Task<IReadOnlyDictionary<String, TApi>> getLatestAsync<TApi, TJson>(
        LatestMarketDataListRequest request,
        String lastPathSegment,
        Func<JsonLatestData<JsonHistoricalQuote>, Dictionary<String, TJson>> itemsSelector,
        CancellationToken cancellationToken)
        where TJson : TApi, ISymbolMutable =>
        await HttpClient.GetAsync(
            await request.Validate().GetUriBuilderAsync(HttpClient, lastPathSegment).ConfigureAwait(false),
            itemsSelector, withSymbol<TApi, TJson>,
            cancellationToken).ConfigureAwait(false);

    private static TApi withSymbol<TApi, TJson>(
        KeyValuePair<String, TJson> kvp)
        where TJson : TApi, ISymbolMutable
    {
        kvp.Value.SetSymbol(kvp.Key);
        return kvp.Value;
>>>>>>> 86ce2139
    }
}<|MERGE_RESOLUTION|>--- conflicted
+++ resolved
@@ -1,281 +1,3 @@
-<<<<<<< HEAD
-﻿using System;
-using System.Collections.Generic;
-using System.Diagnostics.CodeAnalysis;
-using System.Net.Http;
-using System.Threading;
-using System.Threading.Tasks;
-
-namespace Alpaca.Markets
-{
-    internal sealed class AlpacaDataClient : IAlpacaDataClient
-    {
-        private readonly HttpClient _httpClient;
-
-        public AlpacaDataClient(
-            AlpacaDataClientConfiguration configuration)
-        {
-            configuration
-                .EnsureNotNull(nameof(configuration))
-                .EnsureIsValid();
-
-            _httpClient = configuration.HttpClient ??
-                          configuration.ThrottleParameters.GetHttpClient();
-
-            _httpClient.AddAuthenticationHeaders(configuration.SecurityId);
-            _httpClient.Configure(new UriBuilder(
-                configuration.ApiEndpoint) { Path = "v2/stocks/" }.Uri);
-        }
-
-        public void Dispose() => _httpClient.Dispose();
-
-        public Task<IPage<IBar>> ListHistoricalBarsAsync(
-            HistoricalBarsRequest request,
-            CancellationToken cancellationToken = default) =>
-            request.Symbols.Count == 1
-                ? listHistoricalBarsAsync(request, cancellationToken)
-                : getHistoricalBarsAsync(request, cancellationToken).AsPageAsync<IBar, JsonBarsPage>();
-
-        public Task<IMultiPage<IBar>> GetHistoricalBarsAsync(
-            HistoricalBarsRequest request,
-            CancellationToken cancellationToken = default) =>
-            request.Symbols.Count == 1
-                ? listHistoricalBarsAsync(request, cancellationToken).AsMultiPageAsync<IBar, JsonMultiBarsPage>()
-                : getHistoricalBarsAsync(request, cancellationToken);
-
-        public Task<IPage<IQuote>> ListHistoricalQuotesAsync(
-            HistoricalQuotesRequest request,
-            CancellationToken cancellationToken = default) =>
-            request.Symbols.Count == 1
-                ? listHistoricalQuotesAsync(request, cancellationToken)
-                : getHistoricalQuotesAsync(request, cancellationToken)
-                    .AsPageAsync<IQuote, JsonQuotesPage<JsonHistoricalQuote>>();
-
-        public Task<IMultiPage<IQuote>> GetHistoricalQuotesAsync(
-            HistoricalQuotesRequest request,
-            CancellationToken cancellationToken = default) =>
-            request.Symbols.Count == 1
-                ? listHistoricalQuotesAsync(request, cancellationToken)
-                    .AsMultiPageAsync<IQuote, JsonMultiQuotesPage<JsonHistoricalQuote>>()
-                : getHistoricalQuotesAsync(request, cancellationToken);
-
-        public Task<IPage<ITrade>> ListHistoricalTradesAsync(
-            HistoricalTradesRequest request,
-            CancellationToken cancellationToken = default) =>
-            request.Symbols.Count == 1
-                ? listHistoricalTradesAsync(request, cancellationToken)
-                : getHistoricalTradesAsync(request, cancellationToken).AsPageAsync<ITrade, JsonTradesPage>();
-
-        public Task<IMultiPage<ITrade>> GetHistoricalTradesAsync(
-            HistoricalTradesRequest request,
-            CancellationToken cancellationToken = default) =>
-            request.Symbols.Count == 1
-                ? listHistoricalTradesAsync(request, cancellationToken).AsMultiPageAsync<ITrade, JsonMultiTradesPage>()
-                : getHistoricalTradesAsync(request, cancellationToken);
-
-        public Task<IBar> GetLatestBarAsync(
-            String symbol,
-            CancellationToken cancellationToken = default) =>
-            GetLatestBarAsync(new LatestMarketDataRequest(symbol), cancellationToken);
-
-        public async Task<IBar> GetLatestBarAsync(
-            LatestMarketDataRequest request,
-            CancellationToken cancellationToken = default) =>
-            await _httpClient.GetAsync<IBar, JsonLatestBar>(
-                await request.Validate().GetUriBuilderAsync(_httpClient, "bars/latest").ConfigureAwait(false),
-                cancellationToken).ConfigureAwait(false);
-
-        public Task<IReadOnlyDictionary<String, IBar>> ListLatestBarsAsync(
-            IEnumerable<String> symbols,
-            CancellationToken cancellationToken = default) =>
-            ListLatestBarsAsync(new LatestMarketDataListRequest(symbols), cancellationToken);
-
-        public Task<IReadOnlyDictionary<String, IBar>> ListLatestBarsAsync(
-            LatestMarketDataListRequest request,
-            CancellationToken cancellationToken = default) =>
-            getLatestAsync<IBar, JsonHistoricalBar>(
-                request, "bars/latest", _ => _.Bars, cancellationToken);
-
-        public Task<ITrade> GetLatestTradeAsync(
-            String symbol,
-            CancellationToken cancellationToken = default) =>
-            GetLatestTradeAsync(new LatestMarketDataRequest(symbol), cancellationToken);
-
-        public async Task<ITrade> GetLatestTradeAsync(
-            LatestMarketDataRequest request,
-            CancellationToken cancellationToken = default) =>
-            await _httpClient.GetAsync<ITrade, JsonLatestTrade>(
-                await request.Validate().GetUriBuilderAsync(_httpClient, "trades/latest").ConfigureAwait(false),
-                cancellationToken).ConfigureAwait(false);
-
-        public Task<IReadOnlyDictionary<String, ITrade>> ListLatestTradesAsync(
-            IEnumerable<String> symbols,
-            CancellationToken cancellationToken = default) =>
-            ListLatestTradesAsync(new LatestMarketDataListRequest(symbols), cancellationToken);
-
-        public Task<IReadOnlyDictionary<String, ITrade>> ListLatestTradesAsync(
-            LatestMarketDataListRequest request,
-            CancellationToken cancellationToken = default) =>
-            getLatestAsync<ITrade, JsonHistoricalTrade>(
-                request, "trades/latest", _ => _.Trades, cancellationToken);
-
-        public Task<IQuote> GetLatestQuoteAsync(
-            String symbol,
-            CancellationToken cancellationToken = default) =>
-            GetLatestQuoteAsync(new LatestMarketDataRequest(symbol), cancellationToken);
-
-        public async Task<IQuote> GetLatestQuoteAsync(
-            LatestMarketDataRequest request,
-            CancellationToken cancellationToken = default) =>
-            await _httpClient.GetAsync<IQuote, JsonLatestQuote<JsonHistoricalQuote>>(
-                await request.Validate().GetUriBuilderAsync(_httpClient, "quotes/latest").ConfigureAwait(false),
-                cancellationToken).ConfigureAwait(false);
-
-        public Task<IReadOnlyDictionary<String, IQuote>> ListLatestQuotesAsync(
-            IEnumerable<String> symbols,
-            CancellationToken cancellationToken = default) =>
-            ListLatestQuotesAsync(new LatestMarketDataListRequest(symbols), cancellationToken);
-
-        public Task<IReadOnlyDictionary<String, IQuote>> ListLatestQuotesAsync(
-            LatestMarketDataListRequest request,
-            CancellationToken cancellationToken = default) =>
-            getLatestAsync<IQuote, JsonHistoricalQuote>(
-                request, "quotes/latest", _ => _.Quotes, cancellationToken);
-
-        public Task<ISnapshot> GetSnapshotAsync(
-            String symbol,
-            CancellationToken cancellationToken = default) =>
-            GetSnapshotAsync(new LatestMarketDataRequest(symbol), cancellationToken);
-
-        public async Task<ISnapshot> GetSnapshotAsync(
-            LatestMarketDataRequest request,
-            CancellationToken cancellationToken = default) =>
-            await _httpClient.GetAsync<ISnapshot, JsonSnapshot>(
-                await request.GetUriBuilderAsync(_httpClient, "snapshot").ConfigureAwait(false),
-                cancellationToken).ConfigureAwait(false);
-
-        public Task<IReadOnlyDictionary<String, ISnapshot>> ListSnapshotsAsync(
-            IEnumerable<String> symbols,
-            CancellationToken cancellationToken = default) =>
-            ListSnapshotsAsync(new LatestMarketDataListRequest(symbols), cancellationToken);
-
-        public async Task<IReadOnlyDictionary<String, ISnapshot>> ListSnapshotsAsync(
-            LatestMarketDataListRequest request,
-            CancellationToken cancellationToken = default) =>
-            await _httpClient.GetAsync<String, ISnapshot, String, JsonSnapshot>(
-                await request.Validate().GetUriBuilderAsync(_httpClient, "snapshots").ConfigureAwait(false),
-                StringComparer.Ordinal, withSymbol<ISnapshot, JsonSnapshot>,
-                cancellationToken).ConfigureAwait(false);
-
-        [ExcludeFromCodeCoverage]
-        public Task<IReadOnlyDictionary<String, ISnapshot>> GetSnapshotsAsync(
-            IEnumerable<String> symbols,
-            CancellationToken cancellationToken = default) =>
-            ListSnapshotsAsync(symbols, cancellationToken);
-
-        public Task<IReadOnlyDictionary<String, String>> ListExchangesAsync(
-            CancellationToken cancellationToken = default) =>
-            _httpClient.GetAsync<IReadOnlyDictionary<String, String>, Dictionary<String, String>>(
-                "meta/exchanges", cancellationToken);
-
-        public Task<IReadOnlyDictionary<String, String>> ListTradeConditionsAsync(
-            Tape tape,
-            CancellationToken cancellationToken = default) =>
-            listConditionsAsync(tape, "trade", cancellationToken);
-
-        public Task<IReadOnlyDictionary<String, String>> ListQuoteConditionsAsync(
-            Tape tape,
-            CancellationToken cancellationToken = default) =>
-            listConditionsAsync(tape, "quote", cancellationToken);
-
-        public async Task<IPage<INewsArticle>> ListNewsArticlesAsync(
-            NewsArticlesRequest request,
-            CancellationToken cancellationToken = default) =>
-            await _httpClient.GetAsync<IPage<INewsArticle>, JsonNewsPage>(
-                await request.EnsureNotNull(nameof(request)).Validate()
-                    .GetUriBuilderAsync(_httpClient).ConfigureAwait(false),
-                cancellationToken).ConfigureAwait(false);
-
-        private async Task<IReadOnlyDictionary<String, String>> listConditionsAsync(
-            Tape tape,
-            String tickType,
-            CancellationToken cancellationToken = default) =>
-            await _httpClient.GetAsync<IReadOnlyDictionary<String, String>, Dictionary<String, String>>(
-                new UriBuilder(_httpClient.BaseAddress!)
-                {
-                    Query = await new QueryBuilder()
-                        .AddParameter("tape", tape.ToEnumString())
-                        .AsStringAsync().ConfigureAwait(false)
-                }.AppendPath($"meta/conditions/{tickType}"),
-                cancellationToken).ConfigureAwait(false);
-
-        private async Task<IPage<IBar>> listHistoricalBarsAsync(
-            HistoricalBarsRequest request,
-            CancellationToken cancellationToken = default) =>
-            await _httpClient.GetAsync<IPage<IBar>, JsonBarsPage>(
-                await request.EnsureNotNull(nameof(request)).Validate()
-                    .GetUriBuilderAsync(_httpClient).ConfigureAwait(false),
-                cancellationToken).ConfigureAwait(false);
-
-        private async Task<IMultiPage<IBar>> getHistoricalBarsAsync(
-            HistoricalBarsRequest request,
-            CancellationToken cancellationToken = default) =>
-            await _httpClient.GetAsync<IMultiPage<IBar>, JsonMultiBarsPage>(
-                await request.EnsureNotNull(nameof(request)).Validate()
-                    .GetUriBuilderAsync(_httpClient).ConfigureAwait(false),
-                cancellationToken).ConfigureAwait(false);
-
-        private async Task<IPage<IQuote>> listHistoricalQuotesAsync(
-            HistoricalQuotesRequest request,
-            CancellationToken cancellationToken = default) =>
-            await _httpClient.GetAsync<IPage<IQuote>, JsonQuotesPage<JsonHistoricalQuote>>(
-                await request.EnsureNotNull(nameof(request)).Validate()
-                    .GetUriBuilderAsync(_httpClient).ConfigureAwait(false),
-                cancellationToken).ConfigureAwait(false);
-
-        private async Task<IMultiPage<IQuote>> getHistoricalQuotesAsync(
-            HistoricalQuotesRequest request,
-            CancellationToken cancellationToken = default) =>
-            await _httpClient.GetAsync<IMultiPage<IQuote>, JsonMultiQuotesPage<JsonHistoricalQuote>>(
-                await request.EnsureNotNull(nameof(request)).Validate()
-                    .GetUriBuilderAsync(_httpClient).ConfigureAwait(false),
-                cancellationToken).ConfigureAwait(false);
-
-        private async Task<IPage<ITrade>> listHistoricalTradesAsync(
-            HistoricalTradesRequest request,
-            CancellationToken cancellationToken = default) =>
-            await _httpClient.GetAsync<IPage<ITrade>, JsonTradesPage>(
-                await request.EnsureNotNull(nameof(request)).Validate()
-                    .GetUriBuilderAsync(_httpClient).ConfigureAwait(false),
-                cancellationToken).ConfigureAwait(false);
-
-        private async Task<IMultiPage<ITrade>> getHistoricalTradesAsync(
-            HistoricalTradesRequest request,
-            CancellationToken cancellationToken = default) =>
-            await _httpClient.GetAsync<IMultiPage<ITrade>, JsonMultiTradesPage>(
-                await request.EnsureNotNull(nameof(request)).Validate()
-                    .GetUriBuilderAsync(_httpClient).ConfigureAwait(false),
-                cancellationToken).ConfigureAwait(false);
-
-        private async Task<IReadOnlyDictionary<String, TApi>> getLatestAsync<TApi, TJson>(
-            LatestMarketDataListRequest request,
-            String lastPathSegment,
-            Func<JsonLatestData<JsonHistoricalQuote>, Dictionary<String, TJson>> itemsSelector,
-            CancellationToken cancellationToken)
-            where TJson : TApi, ISymbolMutable =>
-            await _httpClient.GetAsync(
-                await request.Validate().GetUriBuilderAsync(_httpClient, lastPathSegment).ConfigureAwait(false),
-                itemsSelector, withSymbol<TApi, TJson>,
-                cancellationToken).ConfigureAwait(false);
-
-        private static TApi withSymbol<TApi, TJson>(
-            KeyValuePair<String, TJson> kvp)
-            where TJson : TApi, ISymbolMutable
-        {
-            kvp.Value.SetSymbol(kvp.Key);
-            return kvp.Value;
-        }
-=======
 ﻿namespace Alpaca.Markets;
 
 internal sealed class AlpacaDataClient :
@@ -449,6 +171,5 @@
     {
         kvp.Value.SetSymbol(kvp.Key);
         return kvp.Value;
->>>>>>> 86ce2139
     }
 }