--- conflicted
+++ resolved
@@ -82,8 +82,6 @@
         "dependencies": {
           "System.Buffers": "4.5.1",
           "System.Memory": "4.5.5"
-<<<<<<< HEAD
-=======
         }
       },
       "System.Threading.Channels": {
@@ -93,7 +91,6 @@
         "contentHash": "qmeeYNROMsONF6ndEZcIQ+VxR4Q/TX/7uIVLJqtwIWL7dDWeh0l1UIqgo4wYyjG//5lUNhwkLDSFl+pAWO6oiA==",
         "dependencies": {
           "System.Threading.Tasks.Extensions": "4.5.4"
->>>>>>> fd5e0cb4
         }
       },
       "Microsoft.Build.Tasks.Git": {
@@ -217,8 +214,6 @@
         "dependencies": {
           "System.Buffers": "4.5.1",
           "System.Memory": "4.5.5",
-<<<<<<< HEAD
-=======
           "System.Threading.Tasks.Extensions": "4.5.4"
         }
       },
@@ -228,7 +223,6 @@
         "resolved": "7.0.0",
         "contentHash": "qmeeYNROMsONF6ndEZcIQ+VxR4Q/TX/7uIVLJqtwIWL7dDWeh0l1UIqgo4wYyjG//5lUNhwkLDSFl+pAWO6oiA==",
         "dependencies": {
->>>>>>> fd5e0cb4
           "System.Threading.Tasks.Extensions": "4.5.4"
         }
       },
@@ -435,15 +429,12 @@
         "requested": "[7.0.0, )",
         "resolved": "7.0.0",
         "contentHash": "jRn6JYnNPW6xgQazROBLSfpdoczRw694vO5kKvMcNnpXuolEixUyw6IBuBs2Y2mlSX/LdLvyyWmfXhaI3ND1Yg=="
-<<<<<<< HEAD
-=======
       },
       "System.Threading.Channels": {
         "type": "Direct",
         "requested": "[7.0.0, )",
         "resolved": "7.0.0",
         "contentHash": "qmeeYNROMsONF6ndEZcIQ+VxR4Q/TX/7uIVLJqtwIWL7dDWeh0l1UIqgo4wYyjG//5lUNhwkLDSFl+pAWO6oiA=="
->>>>>>> fd5e0cb4
       },
       "Microsoft.Build.Tasks.Git": {
         "type": "Transitive",
