{
  "version": 1,
  "dependencies": {
    ".NETFramework,Version=v4.6.1": {
      "JetBrains.Annotations": {
        "type": "Direct",
        "requested": "[2021.2.0, )",
        "resolved": "2021.2.0",
        "contentHash": "kKSyoVfndMriKHLfYGmr0uzQuI4jcc3TKGyww7buJFCYeHb/X0kodYBPL7n9454q7v6ASiRmDgpPGaDGerg/Hg=="
      },
      "Microsoft.CodeAnalysis.PublicApiAnalyzers": {
        "type": "Direct",
        "requested": "[3.3.2, )",
        "resolved": "3.3.2",
        "contentHash": "jlQnHJZX+Y3WygwqKNRTp/BtnSb/o+a2FFn/Ot7jeSCC5ZtrHtOi04gw5o3WSEU3OpVzrKjZVQRUwKFJncxKyA=="
      },
      "Microsoft.DotNet.Analyzers.Compatibility": {
        "type": "Direct",
        "requested": "[0.2.12-alpha, )",
        "resolved": "0.2.12-alpha",
        "contentHash": "uu3yAa6hQZJoJZfBwXSvh+bN03KO06sWNZXwodxz7J1wva1g1+O4TnWJxX4dmsP6tLDTZtKy8IHiPLOOZIwt9w=="
      },
      "Microsoft.SourceLink.GitHub": {
        "type": "Direct",
        "requested": "[1.0.0, )",
        "resolved": "1.0.0",
        "contentHash": "aZyGyGg2nFSxix+xMkPmlmZSsnGQ3w+mIG23LTxJZHN+GPwTQ5FpPgDo7RMOq+Kcf5D4hFWfXkGhoGstawX13Q==",
        "dependencies": {
          "Microsoft.Build.Tasks.Git": "1.0.0",
          "Microsoft.SourceLink.Common": "1.0.0"
        }
      },
      "Newtonsoft.Json": {
        "type": "Direct",
        "requested": "[13.0.1, )",
        "resolved": "13.0.1",
        "contentHash": "ppPFpBcvxdsfUonNcvITKqLl3bqxWbDCZIzDWHzjpdAHRFfZe0Dw9HmA0+za13IdyrgJwpkDTDA9fHaxOrt20A=="
      },
      "Polly": {
        "type": "Direct",
        "requested": "[7.2.2, )",
        "resolved": "7.2.2",
        "contentHash": "E6CeKyS513j7taKAq4q2MESDBvzuzWnR1rQ2Y2zqJvpiVtKMm699Aubb20MUPBDmb0Ov8PmcLHTCVFdCjoy2kA==",
        "dependencies": {
          "System.ValueTuple": "4.5.0"
        }
      },
      "System.IO.Pipelines": {
        "type": "Direct",
        "requested": "[5.0.1, )",
        "resolved": "5.0.1",
        "contentHash": "qEePWsaq9LoEEIqhbGe6D5J8c9IqQOUuTzzV6wn1POlfdLkJliZY3OlB0j0f17uMWlqZYjH7txj+2YbyrIA8Yg==",
        "dependencies": {
          "System.Buffers": "4.5.1",
          "System.Memory": "4.5.4",
          "System.Threading.Tasks.Extensions": "4.5.4"
        }
      },
      "System.Net.Http.WinHttpHandler": {
        "type": "Direct",
        "requested": "[5.0.0, )",
        "resolved": "5.0.0",
        "contentHash": "Mq6dPidztlkEwzjmzK4gtla8N8MTfjCyd0yub/8DY5UbkbV82wU+kiMoBHHjQ2fY70RrdraEoeZFgH915lHJhg==",
        "dependencies": {
          "System.Buffers": "4.5.1",
          "System.Memory": "4.5.4"
        }
      },
      "System.Threading.Tasks.Extensions": {
        "type": "Direct",
        "requested": "[4.5.4, )",
        "resolved": "4.5.4",
        "contentHash": "zteT+G8xuGu6mS+mzDzYXbzS7rd3K6Fjb9RiZlYlJPam2/hU7JCBZBVEcywNuR+oZ1ncTvc/cq0faRr3P01OVg==",
        "dependencies": {
          "System.Runtime.CompilerServices.Unsafe": "4.5.3"
        }
      },
      "Microsoft.Build.Tasks.Git": {
        "type": "Transitive",
        "resolved": "1.0.0",
        "contentHash": "z2fpmmt+1Jfl+ZnBki9nSP08S1/tbEOxFdsK1rSR+LBehIJz1Xv9/6qOOoGNqlwnAGGVGis1Oj6S8Kt9COEYlQ=="
      },
      "Microsoft.SourceLink.Common": {
        "type": "Transitive",
        "resolved": "1.0.0",
        "contentHash": "G8DuQY8/DK5NN+3jm5wcMcd9QYD90UV7MiLmdljSJixi3U/vNaeBKmmXUqI4DJCOeWizIUEh4ALhSt58mR+5eg=="
      },
      "System.Buffers": {
        "type": "Transitive",
        "resolved": "4.5.1",
        "contentHash": "Rw7ijyl1qqRS0YQD/WycNst8hUUMgrMH4FCn1nNm27M4VxchZ1js3fVjQaANHO5f3sN4isvP4a+Met9Y4YomAg=="
      },
      "System.Memory": {
        "type": "Transitive",
        "resolved": "4.5.4",
        "contentHash": "1MbJTHS1lZ4bS4FmsJjnuGJOu88ZzTT2rLvrhW7Ygic+pC0NWA+3hgAen0HRdsocuQXCkUTdFn9yHJJhsijDXw==",
        "dependencies": {
          "System.Buffers": "4.5.1",
          "System.Numerics.Vectors": "4.5.0",
          "System.Runtime.CompilerServices.Unsafe": "4.5.3"
        }
      },
      "System.Numerics.Vectors": {
        "type": "Transitive",
        "resolved": "4.5.0",
        "contentHash": "QQTlPTl06J/iiDbJCiepZ4H//BVraReU4O4EoRw1U02H5TLUIT7xn3GnDp9AXPSlJUDyFs4uWjWafNX6WrAojQ=="
      },
      "System.Runtime.CompilerServices.Unsafe": {
        "type": "Transitive",
        "resolved": "4.5.3",
        "contentHash": "3TIsJhD1EiiT0w2CcDMN/iSSwnNnsrnbzeVHSKkaEgV85txMprmuO+Yq2AdSbeVGcg28pdNDTPK87tJhX7VFHw=="
      },
      "System.ValueTuple": {
        "type": "Transitive",
        "resolved": "4.5.0",
        "contentHash": "okurQJO6NRE/apDIP23ajJ0hpiNmJ+f0BwOlB/cSqTLQlw5upkf+5+96+iG2Jw40G1fCVCyPz/FhIABUjMR+RQ=="
      }
    },
    ".NETStandard,Version=v2.0": {
      "JetBrains.Annotations": {
        "type": "Direct",
        "requested": "[2021.2.0, )",
        "resolved": "2021.2.0",
        "contentHash": "kKSyoVfndMriKHLfYGmr0uzQuI4jcc3TKGyww7buJFCYeHb/X0kodYBPL7n9454q7v6ASiRmDgpPGaDGerg/Hg=="
      },
      "Microsoft.CodeAnalysis.PublicApiAnalyzers": {
        "type": "Direct",
        "requested": "[3.3.2, )",
        "resolved": "3.3.2",
        "contentHash": "jlQnHJZX+Y3WygwqKNRTp/BtnSb/o+a2FFn/Ot7jeSCC5ZtrHtOi04gw5o3WSEU3OpVzrKjZVQRUwKFJncxKyA=="
      },
      "Microsoft.DotNet.Analyzers.Compatibility": {
        "type": "Direct",
        "requested": "[0.2.12-alpha, )",
        "resolved": "0.2.12-alpha",
        "contentHash": "uu3yAa6hQZJoJZfBwXSvh+bN03KO06sWNZXwodxz7J1wva1g1+O4TnWJxX4dmsP6tLDTZtKy8IHiPLOOZIwt9w=="
      },
      "Microsoft.SourceLink.GitHub": {
        "type": "Direct",
        "requested": "[1.0.0, )",
        "resolved": "1.0.0",
        "contentHash": "aZyGyGg2nFSxix+xMkPmlmZSsnGQ3w+mIG23LTxJZHN+GPwTQ5FpPgDo7RMOq+Kcf5D4hFWfXkGhoGstawX13Q==",
        "dependencies": {
          "Microsoft.Build.Tasks.Git": "1.0.0",
          "Microsoft.SourceLink.Common": "1.0.0"
        }
      },
      "NETStandard.Library": {
        "type": "Direct",
        "requested": "[2.0.3, )",
        "resolved": "2.0.3",
        "contentHash": "st47PosZSHrjECdjeIzZQbzivYBJFv6P2nv4cj2ypdI204DO+vZ7l5raGMiX4eXMJ53RfOIg+/s4DHVZ54Nu2A==",
        "dependencies": {
          "Microsoft.NETCore.Platforms": "1.1.0"
        }
      },
      "Newtonsoft.Json": {
        "type": "Direct",
        "requested": "[13.0.1, )",
        "resolved": "13.0.1",
        "contentHash": "ppPFpBcvxdsfUonNcvITKqLl3bqxWbDCZIzDWHzjpdAHRFfZe0Dw9HmA0+za13IdyrgJwpkDTDA9fHaxOrt20A=="
      },
      "Polly": {
        "type": "Direct",
        "requested": "[7.2.2, )",
        "resolved": "7.2.2",
        "contentHash": "E6CeKyS513j7taKAq4q2MESDBvzuzWnR1rQ2Y2zqJvpiVtKMm699Aubb20MUPBDmb0Ov8PmcLHTCVFdCjoy2kA=="
      },
      "System.IO.Pipelines": {
        "type": "Direct",
        "requested": "[5.0.1, )",
        "resolved": "5.0.1",
        "contentHash": "qEePWsaq9LoEEIqhbGe6D5J8c9IqQOUuTzzV6wn1POlfdLkJliZY3OlB0j0f17uMWlqZYjH7txj+2YbyrIA8Yg==",
        "dependencies": {
          "System.Buffers": "4.5.1",
          "System.Memory": "4.5.4",
          "System.Threading.Tasks.Extensions": "4.5.4"
        }
      },
      "System.Threading.Tasks.Extensions": {
        "type": "Direct",
        "requested": "[4.5.4, )",
        "resolved": "4.5.4",
        "contentHash": "zteT+G8xuGu6mS+mzDzYXbzS7rd3K6Fjb9RiZlYlJPam2/hU7JCBZBVEcywNuR+oZ1ncTvc/cq0faRr3P01OVg==",
        "dependencies": {
          "System.Runtime.CompilerServices.Unsafe": "4.5.3"
        }
      },
      "Microsoft.Build.Tasks.Git": {
        "type": "Transitive",
        "resolved": "1.0.0",
        "contentHash": "z2fpmmt+1Jfl+ZnBki9nSP08S1/tbEOxFdsK1rSR+LBehIJz1Xv9/6qOOoGNqlwnAGGVGis1Oj6S8Kt9COEYlQ=="
      },
      "Microsoft.NETCore.Platforms": {
        "type": "Transitive",
        "resolved": "1.1.0",
        "contentHash": "kz0PEW2lhqygehI/d6XsPCQzD7ff7gUJaVGPVETX611eadGsA3A877GdSlU0LRVMCTH/+P3o2iDTak+S08V2+A=="
      },
      "Microsoft.SourceLink.Common": {
        "type": "Transitive",
        "resolved": "1.0.0",
        "contentHash": "G8DuQY8/DK5NN+3jm5wcMcd9QYD90UV7MiLmdljSJixi3U/vNaeBKmmXUqI4DJCOeWizIUEh4ALhSt58mR+5eg=="
      },
      "System.Buffers": {
        "type": "Transitive",
        "resolved": "4.5.1",
        "contentHash": "Rw7ijyl1qqRS0YQD/WycNst8hUUMgrMH4FCn1nNm27M4VxchZ1js3fVjQaANHO5f3sN4isvP4a+Met9Y4YomAg=="
      },
      "System.Memory": {
        "type": "Transitive",
        "resolved": "4.5.4",
        "contentHash": "1MbJTHS1lZ4bS4FmsJjnuGJOu88ZzTT2rLvrhW7Ygic+pC0NWA+3hgAen0HRdsocuQXCkUTdFn9yHJJhsijDXw==",
        "dependencies": {
          "System.Buffers": "4.5.1",
          "System.Numerics.Vectors": "4.4.0",
          "System.Runtime.CompilerServices.Unsafe": "4.5.3"
        }
      },
      "System.Numerics.Vectors": {
        "type": "Transitive",
        "resolved": "4.4.0",
        "contentHash": "UiLzLW+Lw6HLed1Hcg+8jSRttrbuXv7DANVj0DkL9g6EnnzbL75EB7EWsw5uRbhxd/4YdG8li5XizGWepmG3PQ=="
      },
      "System.Runtime.CompilerServices.Unsafe": {
        "type": "Transitive",
        "resolved": "4.5.3",
        "contentHash": "3TIsJhD1EiiT0w2CcDMN/iSSwnNnsrnbzeVHSKkaEgV85txMprmuO+Yq2AdSbeVGcg28pdNDTPK87tJhX7VFHw=="
      }
    },
    ".NETStandard,Version=v2.1": {
      "JetBrains.Annotations": {
        "type": "Direct",
        "requested": "[2021.2.0, )",
        "resolved": "2021.2.0",
        "contentHash": "kKSyoVfndMriKHLfYGmr0uzQuI4jcc3TKGyww7buJFCYeHb/X0kodYBPL7n9454q7v6ASiRmDgpPGaDGerg/Hg=="
      },
      "Microsoft.CodeAnalysis.PublicApiAnalyzers": {
        "type": "Direct",
        "requested": "[3.3.2, )",
        "resolved": "3.3.2",
        "contentHash": "jlQnHJZX+Y3WygwqKNRTp/BtnSb/o+a2FFn/Ot7jeSCC5ZtrHtOi04gw5o3WSEU3OpVzrKjZVQRUwKFJncxKyA=="
      },
      "Microsoft.DotNet.Analyzers.Compatibility": {
        "type": "Direct",
        "requested": "[0.2.12-alpha, )",
        "resolved": "0.2.12-alpha",
        "contentHash": "uu3yAa6hQZJoJZfBwXSvh+bN03KO06sWNZXwodxz7J1wva1g1+O4TnWJxX4dmsP6tLDTZtKy8IHiPLOOZIwt9w=="
      },
      "Microsoft.SourceLink.GitHub": {
        "type": "Direct",
        "requested": "[1.0.0, )",
        "resolved": "1.0.0",
        "contentHash": "aZyGyGg2nFSxix+xMkPmlmZSsnGQ3w+mIG23LTxJZHN+GPwTQ5FpPgDo7RMOq+Kcf5D4hFWfXkGhoGstawX13Q==",
        "dependencies": {
          "Microsoft.Build.Tasks.Git": "1.0.0",
          "Microsoft.SourceLink.Common": "1.0.0"
        }
      },
      "Newtonsoft.Json": {
        "type": "Direct",
        "requested": "[13.0.1, )",
        "resolved": "13.0.1",
        "contentHash": "ppPFpBcvxdsfUonNcvITKqLl3bqxWbDCZIzDWHzjpdAHRFfZe0Dw9HmA0+za13IdyrgJwpkDTDA9fHaxOrt20A=="
      },
      "Polly": {
        "type": "Direct",
        "requested": "[7.2.2, )",
        "resolved": "7.2.2",
        "contentHash": "E6CeKyS513j7taKAq4q2MESDBvzuzWnR1rQ2Y2zqJvpiVtKMm699Aubb20MUPBDmb0Ov8PmcLHTCVFdCjoy2kA=="
      },
      "System.IO.Pipelines": {
        "type": "Direct",
        "requested": "[5.0.1, )",
        "resolved": "5.0.1",
        "contentHash": "qEePWsaq9LoEEIqhbGe6D5J8c9IqQOUuTzzV6wn1POlfdLkJliZY3OlB0j0f17uMWlqZYjH7txj+2YbyrIA8Yg==",
        "dependencies": {
          "System.Buffers": "4.5.1",
          "System.Memory": "4.5.4",
          "System.Threading.Tasks.Extensions": "4.5.4"
        }
      },
      "System.Threading.Tasks.Extensions": {
        "type": "Direct",
        "requested": "[4.5.4, )",
        "resolved": "4.5.4",
        "contentHash": "zteT+G8xuGu6mS+mzDzYXbzS7rd3K6Fjb9RiZlYlJPam2/hU7JCBZBVEcywNuR+oZ1ncTvc/cq0faRr3P01OVg==",
        "dependencies": {
          "System.Runtime.CompilerServices.Unsafe": "4.5.3"
        }
      },
      "Microsoft.Build.Tasks.Git": {
        "type": "Transitive",
        "resolved": "1.0.0",
        "contentHash": "z2fpmmt+1Jfl+ZnBki9nSP08S1/tbEOxFdsK1rSR+LBehIJz1Xv9/6qOOoGNqlwnAGGVGis1Oj6S8Kt9COEYlQ=="
      },
      "Microsoft.SourceLink.Common": {
        "type": "Transitive",
        "resolved": "1.0.0",
        "contentHash": "G8DuQY8/DK5NN+3jm5wcMcd9QYD90UV7MiLmdljSJixi3U/vNaeBKmmXUqI4DJCOeWizIUEh4ALhSt58mR+5eg=="
      },
      "System.Buffers": {
        "type": "Transitive",
        "resolved": "4.5.1",
        "contentHash": "Rw7ijyl1qqRS0YQD/WycNst8hUUMgrMH4FCn1nNm27M4VxchZ1js3fVjQaANHO5f3sN4isvP4a+Met9Y4YomAg=="
      },
      "System.Memory": {
        "type": "Transitive",
        "resolved": "4.5.4",
        "contentHash": "1MbJTHS1lZ4bS4FmsJjnuGJOu88ZzTT2rLvrhW7Ygic+pC0NWA+3hgAen0HRdsocuQXCkUTdFn9yHJJhsijDXw==",
        "dependencies": {
          "System.Buffers": "4.5.1",
          "System.Numerics.Vectors": "4.4.0",
          "System.Runtime.CompilerServices.Unsafe": "4.5.3"
        }
      },
      "System.Numerics.Vectors": {
        "type": "Transitive",
        "resolved": "4.4.0",
        "contentHash": "UiLzLW+Lw6HLed1Hcg+8jSRttrbuXv7DANVj0DkL9g6EnnzbL75EB7EWsw5uRbhxd/4YdG8li5XizGWepmG3PQ=="
      },
      "System.Runtime.CompilerServices.Unsafe": {
        "type": "Transitive",
        "resolved": "4.5.3",
        "contentHash": "3TIsJhD1EiiT0w2CcDMN/iSSwnNnsrnbzeVHSKkaEgV85txMprmuO+Yq2AdSbeVGcg28pdNDTPK87tJhX7VFHw=="
      }
    },
    ".NETCoreApp,Version=v5.0": {
      "JetBrains.Annotations": {
        "type": "Direct",
        "requested": "[2021.2.0, )",
        "resolved": "2021.2.0",
        "contentHash": "kKSyoVfndMriKHLfYGmr0uzQuI4jcc3TKGyww7buJFCYeHb/X0kodYBPL7n9454q7v6ASiRmDgpPGaDGerg/Hg=="
      },
      "Microsoft.CodeAnalysis.PublicApiAnalyzers": {
        "type": "Direct",
        "requested": "[3.3.2, )",
        "resolved": "3.3.2",
        "contentHash": "jlQnHJZX+Y3WygwqKNRTp/BtnSb/o+a2FFn/Ot7jeSCC5ZtrHtOi04gw5o3WSEU3OpVzrKjZVQRUwKFJncxKyA=="
      },
      "Microsoft.DotNet.Analyzers.Compatibility": {
        "type": "Direct",
        "requested": "[0.2.12-alpha, )",
        "resolved": "0.2.12-alpha",
        "contentHash": "uu3yAa6hQZJoJZfBwXSvh+bN03KO06sWNZXwodxz7J1wva1g1+O4TnWJxX4dmsP6tLDTZtKy8IHiPLOOZIwt9w=="
      },
      "Microsoft.SourceLink.GitHub": {
        "type": "Direct",
        "requested": "[1.0.0, )",
        "resolved": "1.0.0",
        "contentHash": "aZyGyGg2nFSxix+xMkPmlmZSsnGQ3w+mIG23LTxJZHN+GPwTQ5FpPgDo7RMOq+Kcf5D4hFWfXkGhoGstawX13Q==",
        "dependencies": {
          "Microsoft.Build.Tasks.Git": "1.0.0",
          "Microsoft.SourceLink.Common": "1.0.0"
        }
      },
      "Newtonsoft.Json": {
        "type": "Direct",
        "requested": "[13.0.1, )",
        "resolved": "13.0.1",
        "contentHash": "ppPFpBcvxdsfUonNcvITKqLl3bqxWbDCZIzDWHzjpdAHRFfZe0Dw9HmA0+za13IdyrgJwpkDTDA9fHaxOrt20A=="
      },
      "Polly": {
        "type": "Direct",
        "requested": "[7.2.2, )",
        "resolved": "7.2.2",
        "contentHash": "E6CeKyS513j7taKAq4q2MESDBvzuzWnR1rQ2Y2zqJvpiVtKMm699Aubb20MUPBDmb0Ov8PmcLHTCVFdCjoy2kA=="
      },
      "System.IO.Pipelines": {
        "type": "Direct",
        "requested": "[5.0.1, )",
        "resolved": "5.0.1",
        "contentHash": "qEePWsaq9LoEEIqhbGe6D5J8c9IqQOUuTzzV6wn1POlfdLkJliZY3OlB0j0f17uMWlqZYjH7txj+2YbyrIA8Yg=="
      },
      "System.Threading.Tasks.Extensions": {
        "type": "Direct",
        "requested": "[4.5.4, )",
        "resolved": "4.5.4",
        "contentHash": "zteT+G8xuGu6mS+mzDzYXbzS7rd3K6Fjb9RiZlYlJPam2/hU7JCBZBVEcywNuR+oZ1ncTvc/cq0faRr3P01OVg=="
      },
      "Microsoft.Build.Tasks.Git": {
        "type": "Transitive",
        "resolved": "1.0.0",
        "contentHash": "z2fpmmt+1Jfl+ZnBki9nSP08S1/tbEOxFdsK1rSR+LBehIJz1Xv9/6qOOoGNqlwnAGGVGis1Oj6S8Kt9COEYlQ=="
      },
<<<<<<< HEAD
      "System.Runtime.Numerics": {
        "type": "Transitive",
        "resolved": "4.3.0",
        "contentHash": "yMH+MfdzHjy17l2KESnPiF2dwq7T+xLnSJar7slyimAkUh/gTrS9/UQOtv7xarskJ2/XDSNvfLGOBQPjL7PaHQ==",
        "dependencies": {
          "System.Globalization": "4.3.0",
          "System.Resources.ResourceManager": "4.3.0",
          "System.Runtime": "4.3.0",
          "System.Runtime.Extensions": "4.3.0"
        }
      },
      "System.Security.Claims": {
        "type": "Transitive",
        "resolved": "4.3.0",
        "contentHash": "P/+BR/2lnc4PNDHt/TPBAWHVMLMRHsyYZbU1NphW4HIWzCggz8mJbTQQ3MKljFE7LS3WagmVFuBgoLcFzYXlkA==",
        "dependencies": {
          "System.Collections": "4.3.0",
          "System.Globalization": "4.3.0",
          "System.IO": "4.3.0",
          "System.Resources.ResourceManager": "4.3.0",
          "System.Runtime": "4.3.0",
          "System.Runtime.Extensions": "4.3.0",
          "System.Security.Principal": "4.3.0"
        }
      },
      "System.Security.Cryptography.Algorithms": {
        "type": "Transitive",
        "resolved": "4.3.0",
        "contentHash": "W1kd2Y8mYSCgc3ULTAZ0hOP2dSdG5YauTb1089T0/kRcN2MpSAW1izOFROrJgxSlMn3ArsgHXagigyi+ibhevg==",
        "dependencies": {
          "Microsoft.NETCore.Platforms": "1.1.0",
          "System.Collections": "4.3.0",
          "System.IO": "4.3.0",
          "System.Resources.ResourceManager": "4.3.0",
          "System.Runtime": "4.3.0",
          "System.Runtime.Extensions": "4.3.0",
          "System.Runtime.Handles": "4.3.0",
          "System.Runtime.InteropServices": "4.3.0",
          "System.Runtime.Numerics": "4.3.0",
          "System.Security.Cryptography.Encoding": "4.3.0",
          "System.Security.Cryptography.Primitives": "4.3.0",
          "System.Text.Encoding": "4.3.0",
          "runtime.native.System.Security.Cryptography.Apple": "4.3.0",
          "runtime.native.System.Security.Cryptography.OpenSsl": "4.3.0"
        }
      },
      "System.Security.Cryptography.Cng": {
        "type": "Transitive",
        "resolved": "4.3.0",
        "contentHash": "03idZOqFlsKRL4W+LuCpJ6dBYDUWReug6lZjBa3uJWnk5sPCUXckocevTaUA8iT/MFSrY/2HXkOt753xQ/cf8g==",
        "dependencies": {
          "Microsoft.NETCore.Platforms": "1.1.0",
          "System.IO": "4.3.0",
          "System.Resources.ResourceManager": "4.3.0",
          "System.Runtime": "4.3.0",
          "System.Runtime.Extensions": "4.3.0",
          "System.Runtime.Handles": "4.3.0",
          "System.Runtime.InteropServices": "4.3.0",
          "System.Security.Cryptography.Algorithms": "4.3.0",
          "System.Security.Cryptography.Encoding": "4.3.0",
          "System.Security.Cryptography.Primitives": "4.3.0",
          "System.Text.Encoding": "4.3.0"
        }
      },
      "System.Security.Cryptography.Csp": {
        "type": "Transitive",
        "resolved": "4.3.0",
        "contentHash": "X4s/FCkEUnRGnwR3aSfVIkldBmtURMhmexALNTwpjklzxWU7yjMk7GHLKOZTNkgnWnE0q7+BCf9N2LVRWxewaA==",
        "dependencies": {
          "Microsoft.NETCore.Platforms": "1.1.0",
          "System.IO": "4.3.0",
          "System.Reflection": "4.3.0",
          "System.Resources.ResourceManager": "4.3.0",
          "System.Runtime": "4.3.0",
          "System.Runtime.Extensions": "4.3.0",
          "System.Runtime.Handles": "4.3.0",
          "System.Runtime.InteropServices": "4.3.0",
          "System.Security.Cryptography.Algorithms": "4.3.0",
          "System.Security.Cryptography.Encoding": "4.3.0",
          "System.Security.Cryptography.Primitives": "4.3.0",
          "System.Text.Encoding": "4.3.0",
          "System.Threading": "4.3.0"
        }
      },
      "System.Security.Cryptography.Encoding": {
        "type": "Transitive",
        "resolved": "4.3.0",
        "contentHash": "1DEWjZZly9ae9C79vFwqaO5kaOlI5q+3/55ohmq/7dpDyDfc8lYe7YVxJUZ5MF/NtbkRjwFRo14yM4OEo9EmDw==",
        "dependencies": {
          "Microsoft.NETCore.Platforms": "1.1.0",
          "System.Collections": "4.3.0",
          "System.Collections.Concurrent": "4.3.0",
          "System.Linq": "4.3.0",
          "System.Resources.ResourceManager": "4.3.0",
          "System.Runtime": "4.3.0",
          "System.Runtime.Extensions": "4.3.0",
          "System.Runtime.Handles": "4.3.0",
          "System.Runtime.InteropServices": "4.3.0",
          "System.Security.Cryptography.Primitives": "4.3.0",
          "System.Text.Encoding": "4.3.0",
          "runtime.native.System.Security.Cryptography.OpenSsl": "4.3.0"
        }
      },
      "System.Security.Cryptography.OpenSsl": {
        "type": "Transitive",
        "resolved": "4.3.0",
        "contentHash": "h4CEgOgv5PKVF/HwaHzJRiVboL2THYCou97zpmhjghx5frc7fIvlkY1jL+lnIQyChrJDMNEXS6r7byGif8Cy4w==",
        "dependencies": {
          "System.Collections": "4.3.0",
          "System.IO": "4.3.0",
          "System.Resources.ResourceManager": "4.3.0",
          "System.Runtime": "4.3.0",
          "System.Runtime.Extensions": "4.3.0",
          "System.Runtime.Handles": "4.3.0",
          "System.Runtime.InteropServices": "4.3.0",
          "System.Runtime.Numerics": "4.3.0",
          "System.Security.Cryptography.Algorithms": "4.3.0",
          "System.Security.Cryptography.Encoding": "4.3.0",
          "System.Security.Cryptography.Primitives": "4.3.0",
          "System.Text.Encoding": "4.3.0",
          "runtime.native.System.Security.Cryptography.OpenSsl": "4.3.0"
        }
      },
      "System.Security.Cryptography.Primitives": {
        "type": "Transitive",
        "resolved": "4.3.0",
        "contentHash": "7bDIyVFNL/xKeFHjhobUAQqSpJq9YTOpbEs6mR233Et01STBMXNAc/V+BM6dwYGc95gVh/Zf+iVXWzj3mE8DWg==",
        "dependencies": {
          "System.Diagnostics.Debug": "4.3.0",
          "System.Globalization": "4.3.0",
          "System.IO": "4.3.0",
          "System.Resources.ResourceManager": "4.3.0",
          "System.Runtime": "4.3.0",
          "System.Threading": "4.3.0",
          "System.Threading.Tasks": "4.3.0"
        }
      },
      "System.Security.Cryptography.X509Certificates": {
        "type": "Transitive",
        "resolved": "4.3.0",
        "contentHash": "t2Tmu6Y2NtJ2um0RtcuhP7ZdNNxXEgUm2JeoA/0NvlMjAhKCnM1NX07TDl3244mVp3QU6LPEhT3HTtH1uF7IYw==",
        "dependencies": {
          "Microsoft.NETCore.Platforms": "1.1.0",
          "System.Collections": "4.3.0",
          "System.Diagnostics.Debug": "4.3.0",
          "System.Globalization": "4.3.0",
          "System.Globalization.Calendars": "4.3.0",
          "System.IO": "4.3.0",
          "System.IO.FileSystem": "4.3.0",
          "System.IO.FileSystem.Primitives": "4.3.0",
          "System.Resources.ResourceManager": "4.3.0",
          "System.Runtime": "4.3.0",
          "System.Runtime.Extensions": "4.3.0",
          "System.Runtime.Handles": "4.3.0",
          "System.Runtime.InteropServices": "4.3.0",
          "System.Runtime.Numerics": "4.3.0",
          "System.Security.Cryptography.Algorithms": "4.3.0",
          "System.Security.Cryptography.Cng": "4.3.0",
          "System.Security.Cryptography.Csp": "4.3.0",
          "System.Security.Cryptography.Encoding": "4.3.0",
          "System.Security.Cryptography.OpenSsl": "4.3.0",
          "System.Security.Cryptography.Primitives": "4.3.0",
          "System.Text.Encoding": "4.3.0",
          "System.Threading": "4.3.0",
          "runtime.native.System": "4.3.0",
          "runtime.native.System.Net.Http": "4.3.0",
          "runtime.native.System.Security.Cryptography.OpenSsl": "4.3.0"
        }
      },
      "System.Security.Principal": {
        "type": "Transitive",
        "resolved": "4.3.0",
        "contentHash": "I1tkfQlAoMM2URscUtpcRo/hX0jinXx6a/KUtEQoz3owaYwl3qwsO8cbzYVVnjxrzxjHo3nJC+62uolgeGIS9A==",
        "dependencies": {
          "System.Runtime": "4.3.0"
        }
      },
      "System.Security.Principal.Windows": {
        "type": "Transitive",
        "resolved": "4.3.0",
        "contentHash": "HVL1rvqYtnRCxFsYag/2le/ZfKLK4yMw79+s6FmKXbSCNN0JeAhrYxnRAHFoWRa0dEojsDcbBSpH3l22QxAVyw==",
        "dependencies": {
          "Microsoft.NETCore.Platforms": "1.1.0",
          "Microsoft.Win32.Primitives": "4.3.0",
          "System.Collections": "4.3.0",
          "System.Diagnostics.Debug": "4.3.0",
          "System.Reflection": "4.3.0",
          "System.Resources.ResourceManager": "4.3.0",
          "System.Runtime": "4.3.0",
          "System.Runtime.Extensions": "4.3.0",
          "System.Runtime.Handles": "4.3.0",
          "System.Runtime.InteropServices": "4.3.0",
          "System.Security.Claims": "4.3.0",
          "System.Security.Principal": "4.3.0",
          "System.Text.Encoding": "4.3.0",
          "System.Threading": "4.3.0"
        }
      },
      "System.Text.Encoding": {
        "type": "Transitive",
        "resolved": "4.3.0",
        "contentHash": "BiIg+KWaSDOITze6jGQynxg64naAPtqGHBwDrLaCtixsa5bKiR8dpPOHA7ge3C0JJQizJE+sfkz1wV+BAKAYZw==",
        "dependencies": {
          "Microsoft.NETCore.Platforms": "1.1.0",
          "Microsoft.NETCore.Targets": "1.1.0",
          "System.Runtime": "4.3.0"
        }
      },
      "System.Text.RegularExpressions": {
        "type": "Transitive",
        "resolved": "4.3.0",
        "contentHash": "RpT2DA+L660cBt1FssIE9CAGpLFdFPuheB7pLpKpn6ZXNby7jDERe8Ua/Ne2xGiwLVG2JOqziiaVCGDon5sKFA==",
        "dependencies": {
          "System.Collections": "4.3.0",
          "System.Globalization": "4.3.0",
          "System.Resources.ResourceManager": "4.3.0",
          "System.Runtime": "4.3.0",
          "System.Runtime.Extensions": "4.3.0",
          "System.Threading": "4.3.0"
        }
      },
      "System.Threading": {
        "type": "Transitive",
        "resolved": "4.3.0",
        "contentHash": "VkUS0kOBcUf3Wwm0TSbrevDDZ6BlM+b/HRiapRFWjM5O0NS0LviG0glKmFK+hhPDd1XFeSdU1GmlLhb2CoVpIw==",
        "dependencies": {
          "System.Runtime": "4.3.0",
          "System.Threading.Tasks": "4.3.0"
        }
      },
      "System.Threading.Tasks": {
        "type": "Transitive",
        "resolved": "4.3.0",
        "contentHash": "LbSxKEdOUhVe8BezB/9uOGGppt+nZf6e1VFyw6v3DN6lqitm0OSn2uXMOdtP0M3W4iMcqcivm2J6UgqiwwnXiA==",
        "dependencies": {
          "Microsoft.NETCore.Platforms": "1.1.0",
          "Microsoft.NETCore.Targets": "1.1.0",
          "System.Runtime": "4.3.0"
        }
      },
      "System.Threading.ThreadPool": {
        "type": "Transitive",
        "resolved": "4.3.0",
        "contentHash": "k/+g4b7vjdd4aix83sTgC9VG6oXYKAktSfNIJUNGxPEj7ryEOfzHHhfnmsZvjxawwcD9HyWXKCXmPjX8U4zeSw==",
        "dependencies": {
          "System.Runtime": "4.3.0",
          "System.Runtime.Handles": "4.3.0"
        }
      },
      "System.Threading.Timer": {
        "type": "Transitive",
        "resolved": "4.3.0",
        "contentHash": "Z6YfyYTCg7lOZjJzBjONJTFKGN9/NIYKSxhU5GRd+DTwHSZyvWp1xuI5aR+dLg+ayyC5Xv57KiY4oJ0tMO89fQ==",
        "dependencies": {
          "Microsoft.NETCore.Platforms": "1.1.0",
          "Microsoft.NETCore.Targets": "1.1.0",
          "System.Runtime": "4.3.0"
        }
      }
    },
    ".NETStandard,Version=v2.1": {
      "JetBrains.Annotations": {
        "type": "Direct",
        "requested": "[2021.2.0, )",
        "resolved": "2021.2.0",
        "contentHash": "kKSyoVfndMriKHLfYGmr0uzQuI4jcc3TKGyww7buJFCYeHb/X0kodYBPL7n9454q7v6ASiRmDgpPGaDGerg/Hg=="
      },
      "Microsoft.CodeAnalysis.PublicApiAnalyzers": {
        "type": "Direct",
        "requested": "[3.3.2, )",
        "resolved": "3.3.2",
        "contentHash": "jlQnHJZX+Y3WygwqKNRTp/BtnSb/o+a2FFn/Ot7jeSCC5ZtrHtOi04gw5o3WSEU3OpVzrKjZVQRUwKFJncxKyA=="
      },
      "Microsoft.DotNet.Analyzers.Compatibility": {
        "type": "Direct",
        "requested": "[0.2.12-alpha, )",
        "resolved": "0.2.12-alpha",
        "contentHash": "uu3yAa6hQZJoJZfBwXSvh+bN03KO06sWNZXwodxz7J1wva1g1+O4TnWJxX4dmsP6tLDTZtKy8IHiPLOOZIwt9w=="
      },
      "Microsoft.SourceLink.GitHub": {
        "type": "Direct",
        "requested": "[1.0.0, )",
        "resolved": "1.0.0",
        "contentHash": "aZyGyGg2nFSxix+xMkPmlmZSsnGQ3w+mIG23LTxJZHN+GPwTQ5FpPgDo7RMOq+Kcf5D4hFWfXkGhoGstawX13Q==",
        "dependencies": {
          "Microsoft.Build.Tasks.Git": "1.0.0",
          "Microsoft.SourceLink.Common": "1.0.0"
        }
      },
      "Newtonsoft.Json": {
        "type": "Direct",
        "requested": "[13.0.1, )",
        "resolved": "13.0.1",
        "contentHash": "ppPFpBcvxdsfUonNcvITKqLl3bqxWbDCZIzDWHzjpdAHRFfZe0Dw9HmA0+za13IdyrgJwpkDTDA9fHaxOrt20A=="
      },
      "Polly": {
        "type": "Direct",
        "requested": "[7.2.2, )",
        "resolved": "7.2.2",
        "contentHash": "E6CeKyS513j7taKAq4q2MESDBvzuzWnR1rQ2Y2zqJvpiVtKMm699Aubb20MUPBDmb0Ov8PmcLHTCVFdCjoy2kA=="
      },
      "System.Threading.Tasks.Extensions": {
        "type": "Direct",
        "requested": "[4.5.4, )",
        "resolved": "4.5.4",
        "contentHash": "zteT+G8xuGu6mS+mzDzYXbzS7rd3K6Fjb9RiZlYlJPam2/hU7JCBZBVEcywNuR+oZ1ncTvc/cq0faRr3P01OVg==",
        "dependencies": {
          "System.Runtime.CompilerServices.Unsafe": "4.5.3"
        }
      },
      "WebSocket4Net": {
        "type": "Direct",
        "requested": "[0.15.2, )",
        "resolved": "0.15.2",
        "contentHash": "xu6NiIDP6BEwO8cgXLUdWI8teB/TxVjzMjMYE7hcP93+MpZdxzDzz1cTFxU4OWVP0NESchcQO5LkiJ/wgB03AQ==",
        "dependencies": {
          "SuperSocket.ClientEngine.Core": "0.10.0",
          "System.Linq": "4.3.0",
          "System.Net.NameResolution": "4.3.0",
          "System.Net.Sockets": "4.3.0",
          "System.Text.RegularExpressions": "4.3.0",
          "System.Threading": "4.3.0",
          "System.Threading.Timer": "4.3.0"
        }
      },
      "Microsoft.Build.Tasks.Git": {
        "type": "Transitive",
        "resolved": "1.0.0",
        "contentHash": "z2fpmmt+1Jfl+ZnBki9nSP08S1/tbEOxFdsK1rSR+LBehIJz1Xv9/6qOOoGNqlwnAGGVGis1Oj6S8Kt9COEYlQ=="
      },
      "Microsoft.NETCore.Platforms": {
        "type": "Transitive",
        "resolved": "1.1.0",
        "contentHash": "kz0PEW2lhqygehI/d6XsPCQzD7ff7gUJaVGPVETX611eadGsA3A877GdSlU0LRVMCTH/+P3o2iDTak+S08V2+A=="
      },
      "Microsoft.NETCore.Targets": {
        "type": "Transitive",
        "resolved": "1.1.0",
        "contentHash": "aOZA3BWfz9RXjpzt0sRJJMjAscAUm3Hoa4UWAfceV9UTYxgwZ1lZt5nO2myFf+/jetYQo4uTP7zS8sJY67BBxg=="
      },
      "Microsoft.SourceLink.Common": {
        "type": "Transitive",
        "resolved": "1.0.0",
        "contentHash": "G8DuQY8/DK5NN+3jm5wcMcd9QYD90UV7MiLmdljSJixi3U/vNaeBKmmXUqI4DJCOeWizIUEh4ALhSt58mR+5eg=="
      },
      "Microsoft.Win32.Primitives": {
        "type": "Transitive",
        "resolved": "4.3.0",
        "contentHash": "9ZQKCWxH7Ijp9BfahvL2Zyf1cJIk8XYLF6Yjzr2yi0b2cOut/HQ31qf1ThHAgCc3WiZMdnWcfJCgN82/0UunxA==",
        "dependencies": {
          "Microsoft.NETCore.Platforms": "1.1.0",
          "Microsoft.NETCore.Targets": "1.1.0",
          "System.Runtime": "4.3.0"
        }
      },
      "runtime.debian.8-x64.runtime.native.System.Security.Cryptography.OpenSsl": {
        "type": "Transitive",
        "resolved": "4.3.0",
        "contentHash": "HdSSp5MnJSsg08KMfZThpuLPJpPwE5hBXvHwoKWosyHHfe8Mh5WKT0ylEOf6yNzX6Ngjxe4Whkafh5q7Ymac4Q=="
      },
      "runtime.fedora.23-x64.runtime.native.System.Security.Cryptography.OpenSsl": {
        "type": "Transitive",
        "resolved": "4.3.0",
        "contentHash": "+yH1a49wJMy8Zt4yx5RhJrxO/DBDByAiCzNwiETI+1S4mPdCu0OY4djdciC7Vssk0l22wQaDLrXxXkp+3+7bVA=="
      },
      "runtime.fedora.24-x64.runtime.native.System.Security.Cryptography.OpenSsl": {
        "type": "Transitive",
        "resolved": "4.3.0",
        "contentHash": "c3YNH1GQJbfIPJeCnr4avseugSqPrxwIqzthYyZDN6EuOyNOzq+y2KSUfRcXauya1sF4foESTgwM5e1A8arAKw=="
      },
      "runtime.native.System": {
        "type": "Transitive",
        "resolved": "4.3.0",
        "contentHash": "c/qWt2LieNZIj1jGnVNsE2Kl23Ya2aSTBuXMD6V7k9KWr6l16Tqdwq+hJScEpWER9753NWC8h96PaVNY5Ld7Jw==",
        "dependencies": {
          "Microsoft.NETCore.Platforms": "1.1.0",
          "Microsoft.NETCore.Targets": "1.1.0"
        }
      },
      "runtime.native.System.Net.Http": {
        "type": "Transitive",
        "resolved": "4.3.0",
        "contentHash": "ZVuZJqnnegJhd2k/PtAbbIcZ3aZeITq3sj06oKfMBSfphW3HDmk/t4ObvbOk/JA/swGR0LNqMksAh/f7gpTROg==",
        "dependencies": {
          "Microsoft.NETCore.Platforms": "1.1.0",
          "Microsoft.NETCore.Targets": "1.1.0"
        }
      },
      "runtime.native.System.Net.Security": {
        "type": "Transitive",
        "resolved": "4.3.0",
        "contentHash": "M2nN92ePS8BgQ2oi6Jj3PlTUzadYSIWLdZrHY1n1ZcW9o4wAQQ6W+aQ2lfq1ysZQfVCgDwY58alUdowrzezztg==",
        "dependencies": {
          "Microsoft.NETCore.Platforms": "1.1.0",
          "Microsoft.NETCore.Targets": "1.1.0"
        }
      },
      "runtime.native.System.Security.Cryptography.Apple": {
        "type": "Transitive",
        "resolved": "4.3.0",
        "contentHash": "DloMk88juo0OuOWr56QG7MNchmafTLYWvABy36izkrLI5VledI0rq28KGs1i9wbpeT9NPQrx/wTf8U2vazqQ3Q==",
        "dependencies": {
          "runtime.osx.10.10-x64.runtime.native.System.Security.Cryptography.Apple": "4.3.0"
        }
      },
      "runtime.native.System.Security.Cryptography.OpenSsl": {
        "type": "Transitive",
        "resolved": "4.3.0",
        "contentHash": "NS1U+700m4KFRHR5o4vo9DSlTmlCKu/u7dtE5sUHVIPB+xpXxYQvgBgA6wEIeCz6Yfn0Z52/72WYsToCEPJnrw==",
        "dependencies": {
          "runtime.debian.8-x64.runtime.native.System.Security.Cryptography.OpenSsl": "4.3.0",
          "runtime.fedora.23-x64.runtime.native.System.Security.Cryptography.OpenSsl": "4.3.0",
          "runtime.fedora.24-x64.runtime.native.System.Security.Cryptography.OpenSsl": "4.3.0",
          "runtime.opensuse.13.2-x64.runtime.native.System.Security.Cryptography.OpenSsl": "4.3.0",
          "runtime.opensuse.42.1-x64.runtime.native.System.Security.Cryptography.OpenSsl": "4.3.0",
          "runtime.osx.10.10-x64.runtime.native.System.Security.Cryptography.OpenSsl": "4.3.0",
          "runtime.rhel.7-x64.runtime.native.System.Security.Cryptography.OpenSsl": "4.3.0",
          "runtime.ubuntu.14.04-x64.runtime.native.System.Security.Cryptography.OpenSsl": "4.3.0",
          "runtime.ubuntu.16.04-x64.runtime.native.System.Security.Cryptography.OpenSsl": "4.3.0",
          "runtime.ubuntu.16.10-x64.runtime.native.System.Security.Cryptography.OpenSsl": "4.3.0"
        }
      },
      "runtime.opensuse.13.2-x64.runtime.native.System.Security.Cryptography.OpenSsl": {
        "type": "Transitive",
        "resolved": "4.3.0",
        "contentHash": "b3pthNgxxFcD+Pc0WSEoC0+md3MyhRS6aCEeenvNE3Fdw1HyJ18ZhRFVJJzIeR/O/jpxPboB805Ho0T3Ul7w8A=="
      },
      "runtime.opensuse.42.1-x64.runtime.native.System.Security.Cryptography.OpenSsl": {
        "type": "Transitive",
        "resolved": "4.3.0",
        "contentHash": "KeLz4HClKf+nFS7p/6Fi/CqyLXh81FpiGzcmuS8DGi9lUqSnZ6Es23/gv2O+1XVGfrbNmviF7CckBpavkBoIFQ=="
      },
      "runtime.osx.10.10-x64.runtime.native.System.Security.Cryptography.Apple": {
        "type": "Transitive",
        "resolved": "4.3.0",
        "contentHash": "kVXCuMTrTlxq4XOOMAysuNwsXWpYeboGddNGpIgNSZmv1b6r/s/DPk0fYMB7Q5Qo4bY68o48jt4T4y5BVecbCQ=="
      },
      "runtime.osx.10.10-x64.runtime.native.System.Security.Cryptography.OpenSsl": {
        "type": "Transitive",
        "resolved": "4.3.0",
        "contentHash": "X7IdhILzr4ROXd8mI1BUCQMSHSQwelUlBjF1JyTKCjXaOGn2fB4EKBxQbCK2VjO3WaWIdlXZL3W6TiIVnrhX4g=="
      },
      "runtime.rhel.7-x64.runtime.native.System.Security.Cryptography.OpenSsl": {
        "type": "Transitive",
        "resolved": "4.3.0",
        "contentHash": "nyFNiCk/r+VOiIqreLix8yN+q3Wga9+SE8BCgkf+2BwEKiNx6DyvFjCgkfV743/grxv8jHJ8gUK4XEQw7yzRYg=="
      },
      "runtime.ubuntu.14.04-x64.runtime.native.System.Security.Cryptography.OpenSsl": {
        "type": "Transitive",
        "resolved": "4.3.0",
        "contentHash": "ytoewC6wGorL7KoCAvRfsgoJPJbNq+64k2SqW6JcOAebWsFUvCCYgfzQMrnpvPiEl4OrblUlhF2ji+Q1+SVLrQ=="
      },
      "runtime.ubuntu.16.04-x64.runtime.native.System.Security.Cryptography.OpenSsl": {
        "type": "Transitive",
        "resolved": "4.3.0",
        "contentHash": "I8bKw2I8k58Wx7fMKQJn2R8lamboCAiHfHeV/pS65ScKWMMI0+wJkLYlEKvgW1D/XvSl/221clBoR2q9QNNM7A=="
      },
      "runtime.ubuntu.16.10-x64.runtime.native.System.Security.Cryptography.OpenSsl": {
        "type": "Transitive",
        "resolved": "4.3.0",
        "contentHash": "VB5cn/7OzUfzdnC8tqAIMQciVLiq2epm2NrAm1E9OjNRyG4lVhfR61SMcLizejzQP8R8Uf/0l5qOIbUEi+RdEg=="
      },
      "SuperSocket.ClientEngine.Core": {
        "type": "Transitive",
        "resolved": "0.10.0",
        "contentHash": "1jkmODECz0/6jgKTDUFDkBxiLJJq0ROapAkcu6KfLBJUJl+jK6pvZbS2QtZ6QbeljpgESeFaiA17Ng4GCz8XjA==",
        "dependencies": {
          "System.Collections.Specialized": "4.3.0",
          "System.Linq": "4.3.0",
          "System.Net.NameResolution": "4.3.0",
          "System.Net.Security": "4.3.0",
          "System.Net.Sockets": "4.3.0",
          "System.Runtime.Extensions": "4.3.0",
          "System.Runtime.InteropServices": "4.3.0",
          "System.Security.Cryptography.X509Certificates": "4.3.0"
        }
      },
      "System.Collections": {
        "type": "Transitive",
        "resolved": "4.3.0",
        "contentHash": "3Dcj85/TBdVpL5Zr+gEEBUuFe2icOnLalmEh9hfck1PTYbbyWuZgh4fmm2ysCLTrqLQw6t3TgTyJ+VLp+Qb+Lw==",
        "dependencies": {
          "Microsoft.NETCore.Platforms": "1.1.0",
          "Microsoft.NETCore.Targets": "1.1.0",
          "System.Runtime": "4.3.0"
        }
      },
      "System.Collections.Concurrent": {
        "type": "Transitive",
        "resolved": "4.3.0",
        "contentHash": "ztl69Xp0Y/UXCL+3v3tEU+lIy+bvjKNUmopn1wep/a291pVPK7dxBd6T7WnlQqRog+d1a/hSsgRsmFnIBKTPLQ==",
        "dependencies": {
          "System.Collections": "4.3.0",
          "System.Diagnostics.Debug": "4.3.0",
          "System.Diagnostics.Tracing": "4.3.0",
          "System.Globalization": "4.3.0",
          "System.Reflection": "4.3.0",
          "System.Resources.ResourceManager": "4.3.0",
          "System.Runtime": "4.3.0",
          "System.Runtime.Extensions": "4.3.0",
          "System.Threading": "4.3.0",
          "System.Threading.Tasks": "4.3.0"
        }
      },
      "System.Collections.NonGeneric": {
        "type": "Transitive",
        "resolved": "4.3.0",
        "contentHash": "prtjIEMhGUnQq6RnPEYLpFt8AtLbp9yq2zxOSrY7KJJZrw25Fi97IzBqY7iqssbM61Ek5b8f3MG/sG1N2sN5KA==",
        "dependencies": {
          "System.Diagnostics.Debug": "4.3.0",
          "System.Globalization": "4.3.0",
          "System.Resources.ResourceManager": "4.3.0",
          "System.Runtime": "4.3.0",
          "System.Runtime.Extensions": "4.3.0",
          "System.Threading": "4.3.0"
        }
      },
      "System.Collections.Specialized": {
        "type": "Transitive",
        "resolved": "4.3.0",
        "contentHash": "Epx8PoVZR0iuOnJJDzp7pWvdfMMOAvpUo95pC4ScH2mJuXkKA2Y4aR3cG9qt2klHgSons1WFh4kcGW7cSXvrxg==",
        "dependencies": {
          "System.Collections.NonGeneric": "4.3.0",
          "System.Globalization": "4.3.0",
          "System.Globalization.Extensions": "4.3.0",
          "System.Resources.ResourceManager": "4.3.0",
          "System.Runtime": "4.3.0",
          "System.Runtime.Extensions": "4.3.0",
          "System.Threading": "4.3.0"
        }
      },
      "System.Diagnostics.Debug": {
        "type": "Transitive",
        "resolved": "4.3.0",
        "contentHash": "ZUhUOdqmaG5Jk3Xdb8xi5kIyQYAA4PnTNlHx1mu9ZY3qv4ELIdKbnL/akbGaKi2RnNUWaZsAs31rvzFdewTj2g==",
        "dependencies": {
          "Microsoft.NETCore.Platforms": "1.1.0",
          "Microsoft.NETCore.Targets": "1.1.0",
          "System.Runtime": "4.3.0"
        }
      },
      "System.Diagnostics.Tracing": {
        "type": "Transitive",
        "resolved": "4.3.0",
        "contentHash": "rswfv0f/Cqkh78rA5S8eN8Neocz234+emGCtTF3lxPY96F+mmmUen6tbn0glN6PMvlKQb9bPAY5e9u7fgPTkKw==",
        "dependencies": {
          "Microsoft.NETCore.Platforms": "1.1.0",
          "Microsoft.NETCore.Targets": "1.1.0",
          "System.Runtime": "4.3.0"
        }
      },
      "System.Globalization": {
        "type": "Transitive",
        "resolved": "4.3.0",
        "contentHash": "kYdVd2f2PAdFGblzFswE4hkNANJBKRmsfa2X5LG2AcWE1c7/4t0pYae1L8vfZ5xvE2nK/R9JprtToA61OSHWIg==",
        "dependencies": {
          "Microsoft.NETCore.Platforms": "1.1.0",
          "Microsoft.NETCore.Targets": "1.1.0",
          "System.Runtime": "4.3.0"
        }
      },
      "System.Globalization.Calendars": {
        "type": "Transitive",
        "resolved": "4.3.0",
        "contentHash": "GUlBtdOWT4LTV3I+9/PJW+56AnnChTaOqqTLFtdmype/L500M2LIyXgmtd9X2P2VOkmJd5c67H5SaC2QcL1bFA==",
        "dependencies": {
          "Microsoft.NETCore.Platforms": "1.1.0",
          "Microsoft.NETCore.Targets": "1.1.0",
          "System.Globalization": "4.3.0",
          "System.Runtime": "4.3.0"
        }
      },
      "System.Globalization.Extensions": {
        "type": "Transitive",
        "resolved": "4.3.0",
        "contentHash": "FhKmdR6MPG+pxow6wGtNAWdZh7noIOpdD5TwQ3CprzgIE1bBBoim0vbR1+AWsWjQmU7zXHgQo4TWSP6lCeiWcQ==",
        "dependencies": {
          "Microsoft.NETCore.Platforms": "1.1.0",
          "System.Globalization": "4.3.0",
          "System.Resources.ResourceManager": "4.3.0",
          "System.Runtime": "4.3.0",
          "System.Runtime.Extensions": "4.3.0",
          "System.Runtime.InteropServices": "4.3.0"
        }
      },
      "System.IO": {
        "type": "Transitive",
        "resolved": "4.3.0",
        "contentHash": "3qjaHvxQPDpSOYICjUoTsmoq5u6QJAFRUITgeT/4gqkF1bajbSmb1kwSxEA8AHlofqgcKJcM8udgieRNhaJ5Cg==",
        "dependencies": {
          "Microsoft.NETCore.Platforms": "1.1.0",
          "Microsoft.NETCore.Targets": "1.1.0",
          "System.Runtime": "4.3.0",
          "System.Text.Encoding": "4.3.0",
          "System.Threading.Tasks": "4.3.0"
        }
      },
      "System.IO.FileSystem": {
        "type": "Transitive",
        "resolved": "4.3.0",
        "contentHash": "3wEMARTnuio+ulnvi+hkRNROYwa1kylvYahhcLk4HSoVdl+xxTFVeVlYOfLwrDPImGls0mDqbMhrza8qnWPTdA==",
        "dependencies": {
          "Microsoft.NETCore.Platforms": "1.1.0",
          "Microsoft.NETCore.Targets": "1.1.0",
          "System.IO": "4.3.0",
          "System.IO.FileSystem.Primitives": "4.3.0",
          "System.Runtime": "4.3.0",
          "System.Runtime.Handles": "4.3.0",
          "System.Text.Encoding": "4.3.0",
          "System.Threading.Tasks": "4.3.0"
        }
      },
      "System.IO.FileSystem.Primitives": {
        "type": "Transitive",
        "resolved": "4.3.0",
        "contentHash": "6QOb2XFLch7bEc4lIcJH49nJN2HV+OC3fHDgsLVsBVBk3Y4hFAnOBGzJ2lUu7CyDDFo9IBWkSsnbkT6IBwwiMw==",
        "dependencies": {
          "System.Runtime": "4.3.0"
        }
      },
      "System.Linq": {
        "type": "Transitive",
        "resolved": "4.3.0",
        "contentHash": "5DbqIUpsDp0dFftytzuMmc0oeMdQwjcP/EWxsksIz/w1TcFRkZ3yKKz0PqiYFMmEwPSWw+qNVqD7PJ889JzHbw==",
        "dependencies": {
          "System.Collections": "4.3.0",
          "System.Diagnostics.Debug": "4.3.0",
          "System.Resources.ResourceManager": "4.3.0",
          "System.Runtime": "4.3.0",
          "System.Runtime.Extensions": "4.3.0"
        }
      },
      "System.Net.NameResolution": {
        "type": "Transitive",
        "resolved": "4.3.0",
        "contentHash": "AFYl08R7MrsrEjqpQWTZWBadqXyTzNDaWpMqyxhb0d6sGhV6xMDKueuBXlLL30gz+DIRY6MpdgnHWlCh5wmq9w==",
        "dependencies": {
          "Microsoft.NETCore.Platforms": "1.1.0",
          "System.Collections": "4.3.0",
          "System.Diagnostics.Tracing": "4.3.0",
          "System.Globalization": "4.3.0",
          "System.Net.Primitives": "4.3.0",
          "System.Resources.ResourceManager": "4.3.0",
          "System.Runtime": "4.3.0",
          "System.Runtime.Extensions": "4.3.0",
          "System.Runtime.Handles": "4.3.0",
          "System.Runtime.InteropServices": "4.3.0",
          "System.Security.Principal.Windows": "4.3.0",
          "System.Threading": "4.3.0",
          "System.Threading.Tasks": "4.3.0",
          "runtime.native.System": "4.3.0"
        }
      },
      "System.Net.Primitives": {
        "type": "Transitive",
        "resolved": "4.3.0",
        "contentHash": "qOu+hDwFwoZPbzPvwut2qATe3ygjeQBDQj91xlsaqGFQUI5i4ZnZb8yyQuLGpDGivEPIt8EJkd1BVzVoP31FXA==",
        "dependencies": {
          "Microsoft.NETCore.Platforms": "1.1.0",
          "Microsoft.NETCore.Targets": "1.1.0",
          "System.Runtime": "4.3.0",
          "System.Runtime.Handles": "4.3.0"
        }
      },
      "System.Net.Security": {
        "type": "Transitive",
        "resolved": "4.3.0",
        "contentHash": "IgJKNfALqw7JRWp5LMQ5SWHNKvXVz094U6wNE3c1i8bOkMQvgBL+MMQuNt3xl9Qg9iWpj3lFxPZEY6XHmROjMQ==",
        "dependencies": {
          "Microsoft.NETCore.Platforms": "1.1.0",
          "Microsoft.Win32.Primitives": "4.3.0",
          "System.Collections": "4.3.0",
          "System.Collections.Concurrent": "4.3.0",
          "System.Diagnostics.Tracing": "4.3.0",
          "System.Globalization": "4.3.0",
          "System.Globalization.Extensions": "4.3.0",
          "System.IO": "4.3.0",
          "System.Net.Primitives": "4.3.0",
          "System.Resources.ResourceManager": "4.3.0",
          "System.Runtime": "4.3.0",
          "System.Runtime.Extensions": "4.3.0",
          "System.Runtime.Handles": "4.3.0",
          "System.Runtime.InteropServices": "4.3.0",
          "System.Security.Claims": "4.3.0",
          "System.Security.Cryptography.Algorithms": "4.3.0",
          "System.Security.Cryptography.Encoding": "4.3.0",
          "System.Security.Cryptography.OpenSsl": "4.3.0",
          "System.Security.Cryptography.Primitives": "4.3.0",
          "System.Security.Cryptography.X509Certificates": "4.3.0",
          "System.Security.Principal": "4.3.0",
          "System.Text.Encoding": "4.3.0",
          "System.Threading": "4.3.0",
          "System.Threading.Tasks": "4.3.0",
          "System.Threading.ThreadPool": "4.3.0",
          "runtime.native.System": "4.3.0",
          "runtime.native.System.Net.Security": "4.3.0",
          "runtime.native.System.Security.Cryptography.OpenSsl": "4.3.0"
        }
      },
      "System.Net.Sockets": {
        "type": "Transitive",
        "resolved": "4.3.0",
        "contentHash": "m6icV6TqQOAdgt5N/9I5KNpjom/5NFtkmGseEH+AK/hny8XrytLH3+b5M8zL/Ycg3fhIocFpUMyl/wpFnVRvdw==",
        "dependencies": {
          "Microsoft.NETCore.Platforms": "1.1.0",
          "Microsoft.NETCore.Targets": "1.1.0",
          "System.IO": "4.3.0",
          "System.Net.Primitives": "4.3.0",
          "System.Runtime": "4.3.0",
          "System.Threading.Tasks": "4.3.0"
        }
      },
      "System.Reflection": {
        "type": "Transitive",
        "resolved": "4.3.0",
        "contentHash": "KMiAFoW7MfJGa9nDFNcfu+FpEdiHpWgTcS2HdMpDvt9saK3y/G4GwprPyzqjFH9NTaGPQeWNHU+iDlDILj96aQ==",
        "dependencies": {
          "Microsoft.NETCore.Platforms": "1.1.0",
          "Microsoft.NETCore.Targets": "1.1.0",
          "System.IO": "4.3.0",
          "System.Reflection.Primitives": "4.3.0",
          "System.Runtime": "4.3.0"
        }
      },
      "System.Reflection.Primitives": {
        "type": "Transitive",
        "resolved": "4.3.0",
        "contentHash": "5RXItQz5As4xN2/YUDxdpsEkMhvw3e6aNveFXUn4Hl/udNTCNhnKp8lT9fnc3MhvGKh1baak5CovpuQUXHAlIA==",
        "dependencies": {
          "Microsoft.NETCore.Platforms": "1.1.0",
          "Microsoft.NETCore.Targets": "1.1.0",
          "System.Runtime": "4.3.0"
        }
      },
      "System.Resources.ResourceManager": {
        "type": "Transitive",
        "resolved": "4.3.0",
        "contentHash": "/zrcPkkWdZmI4F92gL/TPumP98AVDu/Wxr3CSJGQQ+XN6wbRZcyfSKVoPo17ilb3iOr0cCRqJInGwNMolqhS8A==",
        "dependencies": {
          "Microsoft.NETCore.Platforms": "1.1.0",
          "Microsoft.NETCore.Targets": "1.1.0",
          "System.Globalization": "4.3.0",
          "System.Reflection": "4.3.0",
          "System.Runtime": "4.3.0"
        }
      },
      "System.Runtime": {
        "type": "Transitive",
        "resolved": "4.3.0",
        "contentHash": "JufQi0vPQ0xGnAczR13AUFglDyVYt4Kqnz1AZaiKZ5+GICq0/1MH/mO/eAJHt/mHW1zjKBJd7kV26SrxddAhiw==",
        "dependencies": {
          "Microsoft.NETCore.Platforms": "1.1.0",
          "Microsoft.NETCore.Targets": "1.1.0"
        }
      },
      "System.Runtime.CompilerServices.Unsafe": {
        "type": "Transitive",
        "resolved": "4.5.3",
        "contentHash": "3TIsJhD1EiiT0w2CcDMN/iSSwnNnsrnbzeVHSKkaEgV85txMprmuO+Yq2AdSbeVGcg28pdNDTPK87tJhX7VFHw=="
      },
      "System.Runtime.Extensions": {
        "type": "Transitive",
        "resolved": "4.3.0",
        "contentHash": "guW0uK0fn5fcJJ1tJVXYd7/1h5F+pea1r7FLSOz/f8vPEqbR2ZAknuRDvTQ8PzAilDveOxNjSfr0CHfIQfFk8g==",
        "dependencies": {
          "Microsoft.NETCore.Platforms": "1.1.0",
          "Microsoft.NETCore.Targets": "1.1.0",
          "System.Runtime": "4.3.0"
        }
      },
      "System.Runtime.Handles": {
        "type": "Transitive",
        "resolved": "4.3.0",
        "contentHash": "OKiSUN7DmTWeYb3l51A7EYaeNMnvxwE249YtZz7yooT4gOZhmTjIn48KgSsw2k2lYdLgTKNJw/ZIfSElwDRVgg==",
        "dependencies": {
          "Microsoft.NETCore.Platforms": "1.1.0",
          "Microsoft.NETCore.Targets": "1.1.0",
          "System.Runtime": "4.3.0"
        }
      },
      "System.Runtime.InteropServices": {
        "type": "Transitive",
        "resolved": "4.3.0",
        "contentHash": "uv1ynXqiMK8mp1GM3jDqPCFN66eJ5w5XNomaK2XD+TuCroNTLFGeZ+WCmBMcBDyTFKou3P6cR6J/QsaqDp7fGQ==",
        "dependencies": {
          "Microsoft.NETCore.Platforms": "1.1.0",
          "Microsoft.NETCore.Targets": "1.1.0",
          "System.Reflection": "4.3.0",
          "System.Reflection.Primitives": "4.3.0",
          "System.Runtime": "4.3.0",
          "System.Runtime.Handles": "4.3.0"
        }
      },
      "System.Runtime.Numerics": {
        "type": "Transitive",
        "resolved": "4.3.0",
        "contentHash": "yMH+MfdzHjy17l2KESnPiF2dwq7T+xLnSJar7slyimAkUh/gTrS9/UQOtv7xarskJ2/XDSNvfLGOBQPjL7PaHQ==",
        "dependencies": {
          "System.Globalization": "4.3.0",
          "System.Resources.ResourceManager": "4.3.0",
          "System.Runtime": "4.3.0",
          "System.Runtime.Extensions": "4.3.0"
        }
      },
      "System.Security.Claims": {
        "type": "Transitive",
        "resolved": "4.3.0",
        "contentHash": "P/+BR/2lnc4PNDHt/TPBAWHVMLMRHsyYZbU1NphW4HIWzCggz8mJbTQQ3MKljFE7LS3WagmVFuBgoLcFzYXlkA==",
        "dependencies": {
          "System.Collections": "4.3.0",
          "System.Globalization": "4.3.0",
          "System.IO": "4.3.0",
          "System.Resources.ResourceManager": "4.3.0",
          "System.Runtime": "4.3.0",
          "System.Runtime.Extensions": "4.3.0",
          "System.Security.Principal": "4.3.0"
        }
      },
      "System.Security.Cryptography.Algorithms": {
        "type": "Transitive",
        "resolved": "4.3.0",
        "contentHash": "W1kd2Y8mYSCgc3ULTAZ0hOP2dSdG5YauTb1089T0/kRcN2MpSAW1izOFROrJgxSlMn3ArsgHXagigyi+ibhevg==",
        "dependencies": {
          "Microsoft.NETCore.Platforms": "1.1.0",
          "System.Collections": "4.3.0",
          "System.IO": "4.3.0",
          "System.Resources.ResourceManager": "4.3.0",
          "System.Runtime": "4.3.0",
          "System.Runtime.Extensions": "4.3.0",
          "System.Runtime.Handles": "4.3.0",
          "System.Runtime.InteropServices": "4.3.0",
          "System.Runtime.Numerics": "4.3.0",
          "System.Security.Cryptography.Encoding": "4.3.0",
          "System.Security.Cryptography.Primitives": "4.3.0",
          "System.Text.Encoding": "4.3.0",
          "runtime.native.System.Security.Cryptography.Apple": "4.3.0",
          "runtime.native.System.Security.Cryptography.OpenSsl": "4.3.0"
        }
      },
      "System.Security.Cryptography.Cng": {
        "type": "Transitive",
        "resolved": "4.3.0",
        "contentHash": "03idZOqFlsKRL4W+LuCpJ6dBYDUWReug6lZjBa3uJWnk5sPCUXckocevTaUA8iT/MFSrY/2HXkOt753xQ/cf8g==",
        "dependencies": {
          "Microsoft.NETCore.Platforms": "1.1.0",
          "System.IO": "4.3.0",
          "System.Resources.ResourceManager": "4.3.0",
          "System.Runtime": "4.3.0",
          "System.Runtime.Extensions": "4.3.0",
          "System.Runtime.Handles": "4.3.0",
          "System.Runtime.InteropServices": "4.3.0",
          "System.Security.Cryptography.Algorithms": "4.3.0",
          "System.Security.Cryptography.Encoding": "4.3.0",
          "System.Security.Cryptography.Primitives": "4.3.0",
          "System.Text.Encoding": "4.3.0"
        }
      },
      "System.Security.Cryptography.Csp": {
        "type": "Transitive",
        "resolved": "4.3.0",
        "contentHash": "X4s/FCkEUnRGnwR3aSfVIkldBmtURMhmexALNTwpjklzxWU7yjMk7GHLKOZTNkgnWnE0q7+BCf9N2LVRWxewaA==",
        "dependencies": {
          "Microsoft.NETCore.Platforms": "1.1.0",
          "System.IO": "4.3.0",
          "System.Reflection": "4.3.0",
          "System.Resources.ResourceManager": "4.3.0",
          "System.Runtime": "4.3.0",
          "System.Runtime.Extensions": "4.3.0",
          "System.Runtime.Handles": "4.3.0",
          "System.Runtime.InteropServices": "4.3.0",
          "System.Security.Cryptography.Algorithms": "4.3.0",
          "System.Security.Cryptography.Encoding": "4.3.0",
          "System.Security.Cryptography.Primitives": "4.3.0",
          "System.Text.Encoding": "4.3.0",
          "System.Threading": "4.3.0"
        }
      },
      "System.Security.Cryptography.Encoding": {
        "type": "Transitive",
        "resolved": "4.3.0",
        "contentHash": "1DEWjZZly9ae9C79vFwqaO5kaOlI5q+3/55ohmq/7dpDyDfc8lYe7YVxJUZ5MF/NtbkRjwFRo14yM4OEo9EmDw==",
        "dependencies": {
          "Microsoft.NETCore.Platforms": "1.1.0",
          "System.Collections": "4.3.0",
          "System.Collections.Concurrent": "4.3.0",
          "System.Linq": "4.3.0",
          "System.Resources.ResourceManager": "4.3.0",
          "System.Runtime": "4.3.0",
          "System.Runtime.Extensions": "4.3.0",
          "System.Runtime.Handles": "4.3.0",
          "System.Runtime.InteropServices": "4.3.0",
          "System.Security.Cryptography.Primitives": "4.3.0",
          "System.Text.Encoding": "4.3.0",
          "runtime.native.System.Security.Cryptography.OpenSsl": "4.3.0"
        }
      },
      "System.Security.Cryptography.OpenSsl": {
        "type": "Transitive",
        "resolved": "4.3.0",
        "contentHash": "h4CEgOgv5PKVF/HwaHzJRiVboL2THYCou97zpmhjghx5frc7fIvlkY1jL+lnIQyChrJDMNEXS6r7byGif8Cy4w==",
        "dependencies": {
          "System.Collections": "4.3.0",
          "System.IO": "4.3.0",
          "System.Resources.ResourceManager": "4.3.0",
          "System.Runtime": "4.3.0",
          "System.Runtime.Extensions": "4.3.0",
          "System.Runtime.Handles": "4.3.0",
          "System.Runtime.InteropServices": "4.3.0",
          "System.Runtime.Numerics": "4.3.0",
          "System.Security.Cryptography.Algorithms": "4.3.0",
          "System.Security.Cryptography.Encoding": "4.3.0",
          "System.Security.Cryptography.Primitives": "4.3.0",
          "System.Text.Encoding": "4.3.0",
          "runtime.native.System.Security.Cryptography.OpenSsl": "4.3.0"
        }
      },
      "System.Security.Cryptography.Primitives": {
        "type": "Transitive",
        "resolved": "4.3.0",
        "contentHash": "7bDIyVFNL/xKeFHjhobUAQqSpJq9YTOpbEs6mR233Et01STBMXNAc/V+BM6dwYGc95gVh/Zf+iVXWzj3mE8DWg==",
        "dependencies": {
          "System.Diagnostics.Debug": "4.3.0",
          "System.Globalization": "4.3.0",
          "System.IO": "4.3.0",
          "System.Resources.ResourceManager": "4.3.0",
          "System.Runtime": "4.3.0",
          "System.Threading": "4.3.0",
          "System.Threading.Tasks": "4.3.0"
        }
      },
      "System.Security.Cryptography.X509Certificates": {
        "type": "Transitive",
        "resolved": "4.3.0",
        "contentHash": "t2Tmu6Y2NtJ2um0RtcuhP7ZdNNxXEgUm2JeoA/0NvlMjAhKCnM1NX07TDl3244mVp3QU6LPEhT3HTtH1uF7IYw==",
        "dependencies": {
          "Microsoft.NETCore.Platforms": "1.1.0",
          "System.Collections": "4.3.0",
          "System.Diagnostics.Debug": "4.3.0",
          "System.Globalization": "4.3.0",
          "System.Globalization.Calendars": "4.3.0",
          "System.IO": "4.3.0",
          "System.IO.FileSystem": "4.3.0",
          "System.IO.FileSystem.Primitives": "4.3.0",
          "System.Resources.ResourceManager": "4.3.0",
          "System.Runtime": "4.3.0",
          "System.Runtime.Extensions": "4.3.0",
          "System.Runtime.Handles": "4.3.0",
          "System.Runtime.InteropServices": "4.3.0",
          "System.Runtime.Numerics": "4.3.0",
          "System.Security.Cryptography.Algorithms": "4.3.0",
          "System.Security.Cryptography.Cng": "4.3.0",
          "System.Security.Cryptography.Csp": "4.3.0",
          "System.Security.Cryptography.Encoding": "4.3.0",
          "System.Security.Cryptography.OpenSsl": "4.3.0",
          "System.Security.Cryptography.Primitives": "4.3.0",
          "System.Text.Encoding": "4.3.0",
          "System.Threading": "4.3.0",
          "runtime.native.System": "4.3.0",
          "runtime.native.System.Net.Http": "4.3.0",
          "runtime.native.System.Security.Cryptography.OpenSsl": "4.3.0"
        }
      },
      "System.Security.Principal": {
        "type": "Transitive",
        "resolved": "4.3.0",
        "contentHash": "I1tkfQlAoMM2URscUtpcRo/hX0jinXx6a/KUtEQoz3owaYwl3qwsO8cbzYVVnjxrzxjHo3nJC+62uolgeGIS9A==",
        "dependencies": {
          "System.Runtime": "4.3.0"
        }
      },
      "System.Security.Principal.Windows": {
        "type": "Transitive",
        "resolved": "4.3.0",
        "contentHash": "HVL1rvqYtnRCxFsYag/2le/ZfKLK4yMw79+s6FmKXbSCNN0JeAhrYxnRAHFoWRa0dEojsDcbBSpH3l22QxAVyw==",
        "dependencies": {
          "Microsoft.NETCore.Platforms": "1.1.0",
          "Microsoft.Win32.Primitives": "4.3.0",
          "System.Collections": "4.3.0",
          "System.Diagnostics.Debug": "4.3.0",
          "System.Reflection": "4.3.0",
          "System.Resources.ResourceManager": "4.3.0",
          "System.Runtime": "4.3.0",
          "System.Runtime.Extensions": "4.3.0",
          "System.Runtime.Handles": "4.3.0",
          "System.Runtime.InteropServices": "4.3.0",
          "System.Security.Claims": "4.3.0",
          "System.Security.Principal": "4.3.0",
          "System.Text.Encoding": "4.3.0",
          "System.Threading": "4.3.0"
        }
      },
      "System.Text.Encoding": {
        "type": "Transitive",
        "resolved": "4.3.0",
        "contentHash": "BiIg+KWaSDOITze6jGQynxg64naAPtqGHBwDrLaCtixsa5bKiR8dpPOHA7ge3C0JJQizJE+sfkz1wV+BAKAYZw==",
        "dependencies": {
          "Microsoft.NETCore.Platforms": "1.1.0",
          "Microsoft.NETCore.Targets": "1.1.0",
          "System.Runtime": "4.3.0"
        }
      },
      "System.Text.RegularExpressions": {
        "type": "Transitive",
        "resolved": "4.3.0",
        "contentHash": "RpT2DA+L660cBt1FssIE9CAGpLFdFPuheB7pLpKpn6ZXNby7jDERe8Ua/Ne2xGiwLVG2JOqziiaVCGDon5sKFA==",
        "dependencies": {
          "System.Collections": "4.3.0",
          "System.Globalization": "4.3.0",
          "System.Resources.ResourceManager": "4.3.0",
          "System.Runtime": "4.3.0",
          "System.Runtime.Extensions": "4.3.0",
          "System.Threading": "4.3.0"
        }
      },
      "System.Threading": {
        "type": "Transitive",
        "resolved": "4.3.0",
        "contentHash": "VkUS0kOBcUf3Wwm0TSbrevDDZ6BlM+b/HRiapRFWjM5O0NS0LviG0glKmFK+hhPDd1XFeSdU1GmlLhb2CoVpIw==",
        "dependencies": {
          "System.Runtime": "4.3.0",
          "System.Threading.Tasks": "4.3.0"
        }
      },
      "System.Threading.Tasks": {
        "type": "Transitive",
        "resolved": "4.3.0",
        "contentHash": "LbSxKEdOUhVe8BezB/9uOGGppt+nZf6e1VFyw6v3DN6lqitm0OSn2uXMOdtP0M3W4iMcqcivm2J6UgqiwwnXiA==",
        "dependencies": {
          "Microsoft.NETCore.Platforms": "1.1.0",
          "Microsoft.NETCore.Targets": "1.1.0",
          "System.Runtime": "4.3.0"
        }
      },
      "System.Threading.ThreadPool": {
        "type": "Transitive",
        "resolved": "4.3.0",
        "contentHash": "k/+g4b7vjdd4aix83sTgC9VG6oXYKAktSfNIJUNGxPEj7ryEOfzHHhfnmsZvjxawwcD9HyWXKCXmPjX8U4zeSw==",
        "dependencies": {
          "System.Runtime": "4.3.0",
          "System.Runtime.Handles": "4.3.0"
        }
      },
      "System.Threading.Timer": {
        "type": "Transitive",
        "resolved": "4.3.0",
        "contentHash": "Z6YfyYTCg7lOZjJzBjONJTFKGN9/NIYKSxhU5GRd+DTwHSZyvWp1xuI5aR+dLg+ayyC5Xv57KiY4oJ0tMO89fQ==",
        "dependencies": {
          "Microsoft.NETCore.Platforms": "1.1.0",
          "Microsoft.NETCore.Targets": "1.1.0",
          "System.Runtime": "4.3.0"
        }
      }
    },
    ".NETCoreApp,Version=v5.0": {
      "JetBrains.Annotations": {
        "type": "Direct",
        "requested": "[2021.2.0, )",
        "resolved": "2021.2.0",
        "contentHash": "kKSyoVfndMriKHLfYGmr0uzQuI4jcc3TKGyww7buJFCYeHb/X0kodYBPL7n9454q7v6ASiRmDgpPGaDGerg/Hg=="
      },
      "Microsoft.CodeAnalysis.PublicApiAnalyzers": {
        "type": "Direct",
        "requested": "[3.3.2, )",
        "resolved": "3.3.2",
        "contentHash": "jlQnHJZX+Y3WygwqKNRTp/BtnSb/o+a2FFn/Ot7jeSCC5ZtrHtOi04gw5o3WSEU3OpVzrKjZVQRUwKFJncxKyA=="
      },
      "Microsoft.DotNet.Analyzers.Compatibility": {
        "type": "Direct",
        "requested": "[0.2.12-alpha, )",
        "resolved": "0.2.12-alpha",
        "contentHash": "uu3yAa6hQZJoJZfBwXSvh+bN03KO06sWNZXwodxz7J1wva1g1+O4TnWJxX4dmsP6tLDTZtKy8IHiPLOOZIwt9w=="
      },
      "Microsoft.SourceLink.GitHub": {
        "type": "Direct",
        "requested": "[1.0.0, )",
        "resolved": "1.0.0",
        "contentHash": "aZyGyGg2nFSxix+xMkPmlmZSsnGQ3w+mIG23LTxJZHN+GPwTQ5FpPgDo7RMOq+Kcf5D4hFWfXkGhoGstawX13Q==",
        "dependencies": {
          "Microsoft.Build.Tasks.Git": "1.0.0",
          "Microsoft.SourceLink.Common": "1.0.0"
        }
      },
      "Newtonsoft.Json": {
        "type": "Direct",
        "requested": "[13.0.1, )",
        "resolved": "13.0.1",
        "contentHash": "ppPFpBcvxdsfUonNcvITKqLl3bqxWbDCZIzDWHzjpdAHRFfZe0Dw9HmA0+za13IdyrgJwpkDTDA9fHaxOrt20A=="
      },
      "Polly": {
        "type": "Direct",
        "requested": "[7.2.2, )",
        "resolved": "7.2.2",
        "contentHash": "E6CeKyS513j7taKAq4q2MESDBvzuzWnR1rQ2Y2zqJvpiVtKMm699Aubb20MUPBDmb0Ov8PmcLHTCVFdCjoy2kA=="
      },
      "System.Threading.Tasks.Extensions": {
        "type": "Direct",
        "requested": "[4.5.4, )",
        "resolved": "4.5.4",
        "contentHash": "zteT+G8xuGu6mS+mzDzYXbzS7rd3K6Fjb9RiZlYlJPam2/hU7JCBZBVEcywNuR+oZ1ncTvc/cq0faRr3P01OVg=="
      },
      "WebSocket4Net": {
        "type": "Direct",
        "requested": "[0.15.2, )",
        "resolved": "0.15.2",
        "contentHash": "xu6NiIDP6BEwO8cgXLUdWI8teB/TxVjzMjMYE7hcP93+MpZdxzDzz1cTFxU4OWVP0NESchcQO5LkiJ/wgB03AQ==",
        "dependencies": {
          "SuperSocket.ClientEngine.Core": "0.10.0",
          "System.Linq": "4.3.0",
          "System.Net.NameResolution": "4.3.0",
          "System.Net.Sockets": "4.3.0",
          "System.Text.RegularExpressions": "4.3.0",
          "System.Threading": "4.3.0",
          "System.Threading.Timer": "4.3.0"
        }
      },
      "Microsoft.Build.Tasks.Git": {
        "type": "Transitive",
        "resolved": "1.0.0",
        "contentHash": "z2fpmmt+1Jfl+ZnBki9nSP08S1/tbEOxFdsK1rSR+LBehIJz1Xv9/6qOOoGNqlwnAGGVGis1Oj6S8Kt9COEYlQ=="
      },
      "Microsoft.NETCore.Platforms": {
        "type": "Transitive",
        "resolved": "1.1.0",
        "contentHash": "kz0PEW2lhqygehI/d6XsPCQzD7ff7gUJaVGPVETX611eadGsA3A877GdSlU0LRVMCTH/+P3o2iDTak+S08V2+A=="
      },
      "Microsoft.NETCore.Targets": {
        "type": "Transitive",
        "resolved": "1.1.0",
        "contentHash": "aOZA3BWfz9RXjpzt0sRJJMjAscAUm3Hoa4UWAfceV9UTYxgwZ1lZt5nO2myFf+/jetYQo4uTP7zS8sJY67BBxg=="
      },
=======
>>>>>>> 0aee2c43
      "Microsoft.SourceLink.Common": {
        "type": "Transitive",
        "resolved": "1.0.0",
        "contentHash": "G8DuQY8/DK5NN+3jm5wcMcd9QYD90UV7MiLmdljSJixi3U/vNaeBKmmXUqI4DJCOeWizIUEh4ALhSt58mR+5eg=="
      }
    }
  }
}<|MERGE_RESOLUTION|>--- conflicted
+++ resolved
@@ -382,1139 +382,6 @@
         "resolved": "1.0.0",
         "contentHash": "z2fpmmt+1Jfl+ZnBki9nSP08S1/tbEOxFdsK1rSR+LBehIJz1Xv9/6qOOoGNqlwnAGGVGis1Oj6S8Kt9COEYlQ=="
       },
-<<<<<<< HEAD
-      "System.Runtime.Numerics": {
-        "type": "Transitive",
-        "resolved": "4.3.0",
-        "contentHash": "yMH+MfdzHjy17l2KESnPiF2dwq7T+xLnSJar7slyimAkUh/gTrS9/UQOtv7xarskJ2/XDSNvfLGOBQPjL7PaHQ==",
-        "dependencies": {
-          "System.Globalization": "4.3.0",
-          "System.Resources.ResourceManager": "4.3.0",
-          "System.Runtime": "4.3.0",
-          "System.Runtime.Extensions": "4.3.0"
-        }
-      },
-      "System.Security.Claims": {
-        "type": "Transitive",
-        "resolved": "4.3.0",
-        "contentHash": "P/+BR/2lnc4PNDHt/TPBAWHVMLMRHsyYZbU1NphW4HIWzCggz8mJbTQQ3MKljFE7LS3WagmVFuBgoLcFzYXlkA==",
-        "dependencies": {
-          "System.Collections": "4.3.0",
-          "System.Globalization": "4.3.0",
-          "System.IO": "4.3.0",
-          "System.Resources.ResourceManager": "4.3.0",
-          "System.Runtime": "4.3.0",
-          "System.Runtime.Extensions": "4.3.0",
-          "System.Security.Principal": "4.3.0"
-        }
-      },
-      "System.Security.Cryptography.Algorithms": {
-        "type": "Transitive",
-        "resolved": "4.3.0",
-        "contentHash": "W1kd2Y8mYSCgc3ULTAZ0hOP2dSdG5YauTb1089T0/kRcN2MpSAW1izOFROrJgxSlMn3ArsgHXagigyi+ibhevg==",
-        "dependencies": {
-          "Microsoft.NETCore.Platforms": "1.1.0",
-          "System.Collections": "4.3.0",
-          "System.IO": "4.3.0",
-          "System.Resources.ResourceManager": "4.3.0",
-          "System.Runtime": "4.3.0",
-          "System.Runtime.Extensions": "4.3.0",
-          "System.Runtime.Handles": "4.3.0",
-          "System.Runtime.InteropServices": "4.3.0",
-          "System.Runtime.Numerics": "4.3.0",
-          "System.Security.Cryptography.Encoding": "4.3.0",
-          "System.Security.Cryptography.Primitives": "4.3.0",
-          "System.Text.Encoding": "4.3.0",
-          "runtime.native.System.Security.Cryptography.Apple": "4.3.0",
-          "runtime.native.System.Security.Cryptography.OpenSsl": "4.3.0"
-        }
-      },
-      "System.Security.Cryptography.Cng": {
-        "type": "Transitive",
-        "resolved": "4.3.0",
-        "contentHash": "03idZOqFlsKRL4W+LuCpJ6dBYDUWReug6lZjBa3uJWnk5sPCUXckocevTaUA8iT/MFSrY/2HXkOt753xQ/cf8g==",
-        "dependencies": {
-          "Microsoft.NETCore.Platforms": "1.1.0",
-          "System.IO": "4.3.0",
-          "System.Resources.ResourceManager": "4.3.0",
-          "System.Runtime": "4.3.0",
-          "System.Runtime.Extensions": "4.3.0",
-          "System.Runtime.Handles": "4.3.0",
-          "System.Runtime.InteropServices": "4.3.0",
-          "System.Security.Cryptography.Algorithms": "4.3.0",
-          "System.Security.Cryptography.Encoding": "4.3.0",
-          "System.Security.Cryptography.Primitives": "4.3.0",
-          "System.Text.Encoding": "4.3.0"
-        }
-      },
-      "System.Security.Cryptography.Csp": {
-        "type": "Transitive",
-        "resolved": "4.3.0",
-        "contentHash": "X4s/FCkEUnRGnwR3aSfVIkldBmtURMhmexALNTwpjklzxWU7yjMk7GHLKOZTNkgnWnE0q7+BCf9N2LVRWxewaA==",
-        "dependencies": {
-          "Microsoft.NETCore.Platforms": "1.1.0",
-          "System.IO": "4.3.0",
-          "System.Reflection": "4.3.0",
-          "System.Resources.ResourceManager": "4.3.0",
-          "System.Runtime": "4.3.0",
-          "System.Runtime.Extensions": "4.3.0",
-          "System.Runtime.Handles": "4.3.0",
-          "System.Runtime.InteropServices": "4.3.0",
-          "System.Security.Cryptography.Algorithms": "4.3.0",
-          "System.Security.Cryptography.Encoding": "4.3.0",
-          "System.Security.Cryptography.Primitives": "4.3.0",
-          "System.Text.Encoding": "4.3.0",
-          "System.Threading": "4.3.0"
-        }
-      },
-      "System.Security.Cryptography.Encoding": {
-        "type": "Transitive",
-        "resolved": "4.3.0",
-        "contentHash": "1DEWjZZly9ae9C79vFwqaO5kaOlI5q+3/55ohmq/7dpDyDfc8lYe7YVxJUZ5MF/NtbkRjwFRo14yM4OEo9EmDw==",
-        "dependencies": {
-          "Microsoft.NETCore.Platforms": "1.1.0",
-          "System.Collections": "4.3.0",
-          "System.Collections.Concurrent": "4.3.0",
-          "System.Linq": "4.3.0",
-          "System.Resources.ResourceManager": "4.3.0",
-          "System.Runtime": "4.3.0",
-          "System.Runtime.Extensions": "4.3.0",
-          "System.Runtime.Handles": "4.3.0",
-          "System.Runtime.InteropServices": "4.3.0",
-          "System.Security.Cryptography.Primitives": "4.3.0",
-          "System.Text.Encoding": "4.3.0",
-          "runtime.native.System.Security.Cryptography.OpenSsl": "4.3.0"
-        }
-      },
-      "System.Security.Cryptography.OpenSsl": {
-        "type": "Transitive",
-        "resolved": "4.3.0",
-        "contentHash": "h4CEgOgv5PKVF/HwaHzJRiVboL2THYCou97zpmhjghx5frc7fIvlkY1jL+lnIQyChrJDMNEXS6r7byGif8Cy4w==",
-        "dependencies": {
-          "System.Collections": "4.3.0",
-          "System.IO": "4.3.0",
-          "System.Resources.ResourceManager": "4.3.0",
-          "System.Runtime": "4.3.0",
-          "System.Runtime.Extensions": "4.3.0",
-          "System.Runtime.Handles": "4.3.0",
-          "System.Runtime.InteropServices": "4.3.0",
-          "System.Runtime.Numerics": "4.3.0",
-          "System.Security.Cryptography.Algorithms": "4.3.0",
-          "System.Security.Cryptography.Encoding": "4.3.0",
-          "System.Security.Cryptography.Primitives": "4.3.0",
-          "System.Text.Encoding": "4.3.0",
-          "runtime.native.System.Security.Cryptography.OpenSsl": "4.3.0"
-        }
-      },
-      "System.Security.Cryptography.Primitives": {
-        "type": "Transitive",
-        "resolved": "4.3.0",
-        "contentHash": "7bDIyVFNL/xKeFHjhobUAQqSpJq9YTOpbEs6mR233Et01STBMXNAc/V+BM6dwYGc95gVh/Zf+iVXWzj3mE8DWg==",
-        "dependencies": {
-          "System.Diagnostics.Debug": "4.3.0",
-          "System.Globalization": "4.3.0",
-          "System.IO": "4.3.0",
-          "System.Resources.ResourceManager": "4.3.0",
-          "System.Runtime": "4.3.0",
-          "System.Threading": "4.3.0",
-          "System.Threading.Tasks": "4.3.0"
-        }
-      },
-      "System.Security.Cryptography.X509Certificates": {
-        "type": "Transitive",
-        "resolved": "4.3.0",
-        "contentHash": "t2Tmu6Y2NtJ2um0RtcuhP7ZdNNxXEgUm2JeoA/0NvlMjAhKCnM1NX07TDl3244mVp3QU6LPEhT3HTtH1uF7IYw==",
-        "dependencies": {
-          "Microsoft.NETCore.Platforms": "1.1.0",
-          "System.Collections": "4.3.0",
-          "System.Diagnostics.Debug": "4.3.0",
-          "System.Globalization": "4.3.0",
-          "System.Globalization.Calendars": "4.3.0",
-          "System.IO": "4.3.0",
-          "System.IO.FileSystem": "4.3.0",
-          "System.IO.FileSystem.Primitives": "4.3.0",
-          "System.Resources.ResourceManager": "4.3.0",
-          "System.Runtime": "4.3.0",
-          "System.Runtime.Extensions": "4.3.0",
-          "System.Runtime.Handles": "4.3.0",
-          "System.Runtime.InteropServices": "4.3.0",
-          "System.Runtime.Numerics": "4.3.0",
-          "System.Security.Cryptography.Algorithms": "4.3.0",
-          "System.Security.Cryptography.Cng": "4.3.0",
-          "System.Security.Cryptography.Csp": "4.3.0",
-          "System.Security.Cryptography.Encoding": "4.3.0",
-          "System.Security.Cryptography.OpenSsl": "4.3.0",
-          "System.Security.Cryptography.Primitives": "4.3.0",
-          "System.Text.Encoding": "4.3.0",
-          "System.Threading": "4.3.0",
-          "runtime.native.System": "4.3.0",
-          "runtime.native.System.Net.Http": "4.3.0",
-          "runtime.native.System.Security.Cryptography.OpenSsl": "4.3.0"
-        }
-      },
-      "System.Security.Principal": {
-        "type": "Transitive",
-        "resolved": "4.3.0",
-        "contentHash": "I1tkfQlAoMM2URscUtpcRo/hX0jinXx6a/KUtEQoz3owaYwl3qwsO8cbzYVVnjxrzxjHo3nJC+62uolgeGIS9A==",
-        "dependencies": {
-          "System.Runtime": "4.3.0"
-        }
-      },
-      "System.Security.Principal.Windows": {
-        "type": "Transitive",
-        "resolved": "4.3.0",
-        "contentHash": "HVL1rvqYtnRCxFsYag/2le/ZfKLK4yMw79+s6FmKXbSCNN0JeAhrYxnRAHFoWRa0dEojsDcbBSpH3l22QxAVyw==",
-        "dependencies": {
-          "Microsoft.NETCore.Platforms": "1.1.0",
-          "Microsoft.Win32.Primitives": "4.3.0",
-          "System.Collections": "4.3.0",
-          "System.Diagnostics.Debug": "4.3.0",
-          "System.Reflection": "4.3.0",
-          "System.Resources.ResourceManager": "4.3.0",
-          "System.Runtime": "4.3.0",
-          "System.Runtime.Extensions": "4.3.0",
-          "System.Runtime.Handles": "4.3.0",
-          "System.Runtime.InteropServices": "4.3.0",
-          "System.Security.Claims": "4.3.0",
-          "System.Security.Principal": "4.3.0",
-          "System.Text.Encoding": "4.3.0",
-          "System.Threading": "4.3.0"
-        }
-      },
-      "System.Text.Encoding": {
-        "type": "Transitive",
-        "resolved": "4.3.0",
-        "contentHash": "BiIg+KWaSDOITze6jGQynxg64naAPtqGHBwDrLaCtixsa5bKiR8dpPOHA7ge3C0JJQizJE+sfkz1wV+BAKAYZw==",
-        "dependencies": {
-          "Microsoft.NETCore.Platforms": "1.1.0",
-          "Microsoft.NETCore.Targets": "1.1.0",
-          "System.Runtime": "4.3.0"
-        }
-      },
-      "System.Text.RegularExpressions": {
-        "type": "Transitive",
-        "resolved": "4.3.0",
-        "contentHash": "RpT2DA+L660cBt1FssIE9CAGpLFdFPuheB7pLpKpn6ZXNby7jDERe8Ua/Ne2xGiwLVG2JOqziiaVCGDon5sKFA==",
-        "dependencies": {
-          "System.Collections": "4.3.0",
-          "System.Globalization": "4.3.0",
-          "System.Resources.ResourceManager": "4.3.0",
-          "System.Runtime": "4.3.0",
-          "System.Runtime.Extensions": "4.3.0",
-          "System.Threading": "4.3.0"
-        }
-      },
-      "System.Threading": {
-        "type": "Transitive",
-        "resolved": "4.3.0",
-        "contentHash": "VkUS0kOBcUf3Wwm0TSbrevDDZ6BlM+b/HRiapRFWjM5O0NS0LviG0glKmFK+hhPDd1XFeSdU1GmlLhb2CoVpIw==",
-        "dependencies": {
-          "System.Runtime": "4.3.0",
-          "System.Threading.Tasks": "4.3.0"
-        }
-      },
-      "System.Threading.Tasks": {
-        "type": "Transitive",
-        "resolved": "4.3.0",
-        "contentHash": "LbSxKEdOUhVe8BezB/9uOGGppt+nZf6e1VFyw6v3DN6lqitm0OSn2uXMOdtP0M3W4iMcqcivm2J6UgqiwwnXiA==",
-        "dependencies": {
-          "Microsoft.NETCore.Platforms": "1.1.0",
-          "Microsoft.NETCore.Targets": "1.1.0",
-          "System.Runtime": "4.3.0"
-        }
-      },
-      "System.Threading.ThreadPool": {
-        "type": "Transitive",
-        "resolved": "4.3.0",
-        "contentHash": "k/+g4b7vjdd4aix83sTgC9VG6oXYKAktSfNIJUNGxPEj7ryEOfzHHhfnmsZvjxawwcD9HyWXKCXmPjX8U4zeSw==",
-        "dependencies": {
-          "System.Runtime": "4.3.0",
-          "System.Runtime.Handles": "4.3.0"
-        }
-      },
-      "System.Threading.Timer": {
-        "type": "Transitive",
-        "resolved": "4.3.0",
-        "contentHash": "Z6YfyYTCg7lOZjJzBjONJTFKGN9/NIYKSxhU5GRd+DTwHSZyvWp1xuI5aR+dLg+ayyC5Xv57KiY4oJ0tMO89fQ==",
-        "dependencies": {
-          "Microsoft.NETCore.Platforms": "1.1.0",
-          "Microsoft.NETCore.Targets": "1.1.0",
-          "System.Runtime": "4.3.0"
-        }
-      }
-    },
-    ".NETStandard,Version=v2.1": {
-      "JetBrains.Annotations": {
-        "type": "Direct",
-        "requested": "[2021.2.0, )",
-        "resolved": "2021.2.0",
-        "contentHash": "kKSyoVfndMriKHLfYGmr0uzQuI4jcc3TKGyww7buJFCYeHb/X0kodYBPL7n9454q7v6ASiRmDgpPGaDGerg/Hg=="
-      },
-      "Microsoft.CodeAnalysis.PublicApiAnalyzers": {
-        "type": "Direct",
-        "requested": "[3.3.2, )",
-        "resolved": "3.3.2",
-        "contentHash": "jlQnHJZX+Y3WygwqKNRTp/BtnSb/o+a2FFn/Ot7jeSCC5ZtrHtOi04gw5o3WSEU3OpVzrKjZVQRUwKFJncxKyA=="
-      },
-      "Microsoft.DotNet.Analyzers.Compatibility": {
-        "type": "Direct",
-        "requested": "[0.2.12-alpha, )",
-        "resolved": "0.2.12-alpha",
-        "contentHash": "uu3yAa6hQZJoJZfBwXSvh+bN03KO06sWNZXwodxz7J1wva1g1+O4TnWJxX4dmsP6tLDTZtKy8IHiPLOOZIwt9w=="
-      },
-      "Microsoft.SourceLink.GitHub": {
-        "type": "Direct",
-        "requested": "[1.0.0, )",
-        "resolved": "1.0.0",
-        "contentHash": "aZyGyGg2nFSxix+xMkPmlmZSsnGQ3w+mIG23LTxJZHN+GPwTQ5FpPgDo7RMOq+Kcf5D4hFWfXkGhoGstawX13Q==",
-        "dependencies": {
-          "Microsoft.Build.Tasks.Git": "1.0.0",
-          "Microsoft.SourceLink.Common": "1.0.0"
-        }
-      },
-      "Newtonsoft.Json": {
-        "type": "Direct",
-        "requested": "[13.0.1, )",
-        "resolved": "13.0.1",
-        "contentHash": "ppPFpBcvxdsfUonNcvITKqLl3bqxWbDCZIzDWHzjpdAHRFfZe0Dw9HmA0+za13IdyrgJwpkDTDA9fHaxOrt20A=="
-      },
-      "Polly": {
-        "type": "Direct",
-        "requested": "[7.2.2, )",
-        "resolved": "7.2.2",
-        "contentHash": "E6CeKyS513j7taKAq4q2MESDBvzuzWnR1rQ2Y2zqJvpiVtKMm699Aubb20MUPBDmb0Ov8PmcLHTCVFdCjoy2kA=="
-      },
-      "System.Threading.Tasks.Extensions": {
-        "type": "Direct",
-        "requested": "[4.5.4, )",
-        "resolved": "4.5.4",
-        "contentHash": "zteT+G8xuGu6mS+mzDzYXbzS7rd3K6Fjb9RiZlYlJPam2/hU7JCBZBVEcywNuR+oZ1ncTvc/cq0faRr3P01OVg==",
-        "dependencies": {
-          "System.Runtime.CompilerServices.Unsafe": "4.5.3"
-        }
-      },
-      "WebSocket4Net": {
-        "type": "Direct",
-        "requested": "[0.15.2, )",
-        "resolved": "0.15.2",
-        "contentHash": "xu6NiIDP6BEwO8cgXLUdWI8teB/TxVjzMjMYE7hcP93+MpZdxzDzz1cTFxU4OWVP0NESchcQO5LkiJ/wgB03AQ==",
-        "dependencies": {
-          "SuperSocket.ClientEngine.Core": "0.10.0",
-          "System.Linq": "4.3.0",
-          "System.Net.NameResolution": "4.3.0",
-          "System.Net.Sockets": "4.3.0",
-          "System.Text.RegularExpressions": "4.3.0",
-          "System.Threading": "4.3.0",
-          "System.Threading.Timer": "4.3.0"
-        }
-      },
-      "Microsoft.Build.Tasks.Git": {
-        "type": "Transitive",
-        "resolved": "1.0.0",
-        "contentHash": "z2fpmmt+1Jfl+ZnBki9nSP08S1/tbEOxFdsK1rSR+LBehIJz1Xv9/6qOOoGNqlwnAGGVGis1Oj6S8Kt9COEYlQ=="
-      },
-      "Microsoft.NETCore.Platforms": {
-        "type": "Transitive",
-        "resolved": "1.1.0",
-        "contentHash": "kz0PEW2lhqygehI/d6XsPCQzD7ff7gUJaVGPVETX611eadGsA3A877GdSlU0LRVMCTH/+P3o2iDTak+S08V2+A=="
-      },
-      "Microsoft.NETCore.Targets": {
-        "type": "Transitive",
-        "resolved": "1.1.0",
-        "contentHash": "aOZA3BWfz9RXjpzt0sRJJMjAscAUm3Hoa4UWAfceV9UTYxgwZ1lZt5nO2myFf+/jetYQo4uTP7zS8sJY67BBxg=="
-      },
-      "Microsoft.SourceLink.Common": {
-        "type": "Transitive",
-        "resolved": "1.0.0",
-        "contentHash": "G8DuQY8/DK5NN+3jm5wcMcd9QYD90UV7MiLmdljSJixi3U/vNaeBKmmXUqI4DJCOeWizIUEh4ALhSt58mR+5eg=="
-      },
-      "Microsoft.Win32.Primitives": {
-        "type": "Transitive",
-        "resolved": "4.3.0",
-        "contentHash": "9ZQKCWxH7Ijp9BfahvL2Zyf1cJIk8XYLF6Yjzr2yi0b2cOut/HQ31qf1ThHAgCc3WiZMdnWcfJCgN82/0UunxA==",
-        "dependencies": {
-          "Microsoft.NETCore.Platforms": "1.1.0",
-          "Microsoft.NETCore.Targets": "1.1.0",
-          "System.Runtime": "4.3.0"
-        }
-      },
-      "runtime.debian.8-x64.runtime.native.System.Security.Cryptography.OpenSsl": {
-        "type": "Transitive",
-        "resolved": "4.3.0",
-        "contentHash": "HdSSp5MnJSsg08KMfZThpuLPJpPwE5hBXvHwoKWosyHHfe8Mh5WKT0ylEOf6yNzX6Ngjxe4Whkafh5q7Ymac4Q=="
-      },
-      "runtime.fedora.23-x64.runtime.native.System.Security.Cryptography.OpenSsl": {
-        "type": "Transitive",
-        "resolved": "4.3.0",
-        "contentHash": "+yH1a49wJMy8Zt4yx5RhJrxO/DBDByAiCzNwiETI+1S4mPdCu0OY4djdciC7Vssk0l22wQaDLrXxXkp+3+7bVA=="
-      },
-      "runtime.fedora.24-x64.runtime.native.System.Security.Cryptography.OpenSsl": {
-        "type": "Transitive",
-        "resolved": "4.3.0",
-        "contentHash": "c3YNH1GQJbfIPJeCnr4avseugSqPrxwIqzthYyZDN6EuOyNOzq+y2KSUfRcXauya1sF4foESTgwM5e1A8arAKw=="
-      },
-      "runtime.native.System": {
-        "type": "Transitive",
-        "resolved": "4.3.0",
-        "contentHash": "c/qWt2LieNZIj1jGnVNsE2Kl23Ya2aSTBuXMD6V7k9KWr6l16Tqdwq+hJScEpWER9753NWC8h96PaVNY5Ld7Jw==",
-        "dependencies": {
-          "Microsoft.NETCore.Platforms": "1.1.0",
-          "Microsoft.NETCore.Targets": "1.1.0"
-        }
-      },
-      "runtime.native.System.Net.Http": {
-        "type": "Transitive",
-        "resolved": "4.3.0",
-        "contentHash": "ZVuZJqnnegJhd2k/PtAbbIcZ3aZeITq3sj06oKfMBSfphW3HDmk/t4ObvbOk/JA/swGR0LNqMksAh/f7gpTROg==",
-        "dependencies": {
-          "Microsoft.NETCore.Platforms": "1.1.0",
-          "Microsoft.NETCore.Targets": "1.1.0"
-        }
-      },
-      "runtime.native.System.Net.Security": {
-        "type": "Transitive",
-        "resolved": "4.3.0",
-        "contentHash": "M2nN92ePS8BgQ2oi6Jj3PlTUzadYSIWLdZrHY1n1ZcW9o4wAQQ6W+aQ2lfq1ysZQfVCgDwY58alUdowrzezztg==",
-        "dependencies": {
-          "Microsoft.NETCore.Platforms": "1.1.0",
-          "Microsoft.NETCore.Targets": "1.1.0"
-        }
-      },
-      "runtime.native.System.Security.Cryptography.Apple": {
-        "type": "Transitive",
-        "resolved": "4.3.0",
-        "contentHash": "DloMk88juo0OuOWr56QG7MNchmafTLYWvABy36izkrLI5VledI0rq28KGs1i9wbpeT9NPQrx/wTf8U2vazqQ3Q==",
-        "dependencies": {
-          "runtime.osx.10.10-x64.runtime.native.System.Security.Cryptography.Apple": "4.3.0"
-        }
-      },
-      "runtime.native.System.Security.Cryptography.OpenSsl": {
-        "type": "Transitive",
-        "resolved": "4.3.0",
-        "contentHash": "NS1U+700m4KFRHR5o4vo9DSlTmlCKu/u7dtE5sUHVIPB+xpXxYQvgBgA6wEIeCz6Yfn0Z52/72WYsToCEPJnrw==",
-        "dependencies": {
-          "runtime.debian.8-x64.runtime.native.System.Security.Cryptography.OpenSsl": "4.3.0",
-          "runtime.fedora.23-x64.runtime.native.System.Security.Cryptography.OpenSsl": "4.3.0",
-          "runtime.fedora.24-x64.runtime.native.System.Security.Cryptography.OpenSsl": "4.3.0",
-          "runtime.opensuse.13.2-x64.runtime.native.System.Security.Cryptography.OpenSsl": "4.3.0",
-          "runtime.opensuse.42.1-x64.runtime.native.System.Security.Cryptography.OpenSsl": "4.3.0",
-          "runtime.osx.10.10-x64.runtime.native.System.Security.Cryptography.OpenSsl": "4.3.0",
-          "runtime.rhel.7-x64.runtime.native.System.Security.Cryptography.OpenSsl": "4.3.0",
-          "runtime.ubuntu.14.04-x64.runtime.native.System.Security.Cryptography.OpenSsl": "4.3.0",
-          "runtime.ubuntu.16.04-x64.runtime.native.System.Security.Cryptography.OpenSsl": "4.3.0",
-          "runtime.ubuntu.16.10-x64.runtime.native.System.Security.Cryptography.OpenSsl": "4.3.0"
-        }
-      },
-      "runtime.opensuse.13.2-x64.runtime.native.System.Security.Cryptography.OpenSsl": {
-        "type": "Transitive",
-        "resolved": "4.3.0",
-        "contentHash": "b3pthNgxxFcD+Pc0WSEoC0+md3MyhRS6aCEeenvNE3Fdw1HyJ18ZhRFVJJzIeR/O/jpxPboB805Ho0T3Ul7w8A=="
-      },
-      "runtime.opensuse.42.1-x64.runtime.native.System.Security.Cryptography.OpenSsl": {
-        "type": "Transitive",
-        "resolved": "4.3.0",
-        "contentHash": "KeLz4HClKf+nFS7p/6Fi/CqyLXh81FpiGzcmuS8DGi9lUqSnZ6Es23/gv2O+1XVGfrbNmviF7CckBpavkBoIFQ=="
-      },
-      "runtime.osx.10.10-x64.runtime.native.System.Security.Cryptography.Apple": {
-        "type": "Transitive",
-        "resolved": "4.3.0",
-        "contentHash": "kVXCuMTrTlxq4XOOMAysuNwsXWpYeboGddNGpIgNSZmv1b6r/s/DPk0fYMB7Q5Qo4bY68o48jt4T4y5BVecbCQ=="
-      },
-      "runtime.osx.10.10-x64.runtime.native.System.Security.Cryptography.OpenSsl": {
-        "type": "Transitive",
-        "resolved": "4.3.0",
-        "contentHash": "X7IdhILzr4ROXd8mI1BUCQMSHSQwelUlBjF1JyTKCjXaOGn2fB4EKBxQbCK2VjO3WaWIdlXZL3W6TiIVnrhX4g=="
-      },
-      "runtime.rhel.7-x64.runtime.native.System.Security.Cryptography.OpenSsl": {
-        "type": "Transitive",
-        "resolved": "4.3.0",
-        "contentHash": "nyFNiCk/r+VOiIqreLix8yN+q3Wga9+SE8BCgkf+2BwEKiNx6DyvFjCgkfV743/grxv8jHJ8gUK4XEQw7yzRYg=="
-      },
-      "runtime.ubuntu.14.04-x64.runtime.native.System.Security.Cryptography.OpenSsl": {
-        "type": "Transitive",
-        "resolved": "4.3.0",
-        "contentHash": "ytoewC6wGorL7KoCAvRfsgoJPJbNq+64k2SqW6JcOAebWsFUvCCYgfzQMrnpvPiEl4OrblUlhF2ji+Q1+SVLrQ=="
-      },
-      "runtime.ubuntu.16.04-x64.runtime.native.System.Security.Cryptography.OpenSsl": {
-        "type": "Transitive",
-        "resolved": "4.3.0",
-        "contentHash": "I8bKw2I8k58Wx7fMKQJn2R8lamboCAiHfHeV/pS65ScKWMMI0+wJkLYlEKvgW1D/XvSl/221clBoR2q9QNNM7A=="
-      },
-      "runtime.ubuntu.16.10-x64.runtime.native.System.Security.Cryptography.OpenSsl": {
-        "type": "Transitive",
-        "resolved": "4.3.0",
-        "contentHash": "VB5cn/7OzUfzdnC8tqAIMQciVLiq2epm2NrAm1E9OjNRyG4lVhfR61SMcLizejzQP8R8Uf/0l5qOIbUEi+RdEg=="
-      },
-      "SuperSocket.ClientEngine.Core": {
-        "type": "Transitive",
-        "resolved": "0.10.0",
-        "contentHash": "1jkmODECz0/6jgKTDUFDkBxiLJJq0ROapAkcu6KfLBJUJl+jK6pvZbS2QtZ6QbeljpgESeFaiA17Ng4GCz8XjA==",
-        "dependencies": {
-          "System.Collections.Specialized": "4.3.0",
-          "System.Linq": "4.3.0",
-          "System.Net.NameResolution": "4.3.0",
-          "System.Net.Security": "4.3.0",
-          "System.Net.Sockets": "4.3.0",
-          "System.Runtime.Extensions": "4.3.0",
-          "System.Runtime.InteropServices": "4.3.0",
-          "System.Security.Cryptography.X509Certificates": "4.3.0"
-        }
-      },
-      "System.Collections": {
-        "type": "Transitive",
-        "resolved": "4.3.0",
-        "contentHash": "3Dcj85/TBdVpL5Zr+gEEBUuFe2icOnLalmEh9hfck1PTYbbyWuZgh4fmm2ysCLTrqLQw6t3TgTyJ+VLp+Qb+Lw==",
-        "dependencies": {
-          "Microsoft.NETCore.Platforms": "1.1.0",
-          "Microsoft.NETCore.Targets": "1.1.0",
-          "System.Runtime": "4.3.0"
-        }
-      },
-      "System.Collections.Concurrent": {
-        "type": "Transitive",
-        "resolved": "4.3.0",
-        "contentHash": "ztl69Xp0Y/UXCL+3v3tEU+lIy+bvjKNUmopn1wep/a291pVPK7dxBd6T7WnlQqRog+d1a/hSsgRsmFnIBKTPLQ==",
-        "dependencies": {
-          "System.Collections": "4.3.0",
-          "System.Diagnostics.Debug": "4.3.0",
-          "System.Diagnostics.Tracing": "4.3.0",
-          "System.Globalization": "4.3.0",
-          "System.Reflection": "4.3.0",
-          "System.Resources.ResourceManager": "4.3.0",
-          "System.Runtime": "4.3.0",
-          "System.Runtime.Extensions": "4.3.0",
-          "System.Threading": "4.3.0",
-          "System.Threading.Tasks": "4.3.0"
-        }
-      },
-      "System.Collections.NonGeneric": {
-        "type": "Transitive",
-        "resolved": "4.3.0",
-        "contentHash": "prtjIEMhGUnQq6RnPEYLpFt8AtLbp9yq2zxOSrY7KJJZrw25Fi97IzBqY7iqssbM61Ek5b8f3MG/sG1N2sN5KA==",
-        "dependencies": {
-          "System.Diagnostics.Debug": "4.3.0",
-          "System.Globalization": "4.3.0",
-          "System.Resources.ResourceManager": "4.3.0",
-          "System.Runtime": "4.3.0",
-          "System.Runtime.Extensions": "4.3.0",
-          "System.Threading": "4.3.0"
-        }
-      },
-      "System.Collections.Specialized": {
-        "type": "Transitive",
-        "resolved": "4.3.0",
-        "contentHash": "Epx8PoVZR0iuOnJJDzp7pWvdfMMOAvpUo95pC4ScH2mJuXkKA2Y4aR3cG9qt2klHgSons1WFh4kcGW7cSXvrxg==",
-        "dependencies": {
-          "System.Collections.NonGeneric": "4.3.0",
-          "System.Globalization": "4.3.0",
-          "System.Globalization.Extensions": "4.3.0",
-          "System.Resources.ResourceManager": "4.3.0",
-          "System.Runtime": "4.3.0",
-          "System.Runtime.Extensions": "4.3.0",
-          "System.Threading": "4.3.0"
-        }
-      },
-      "System.Diagnostics.Debug": {
-        "type": "Transitive",
-        "resolved": "4.3.0",
-        "contentHash": "ZUhUOdqmaG5Jk3Xdb8xi5kIyQYAA4PnTNlHx1mu9ZY3qv4ELIdKbnL/akbGaKi2RnNUWaZsAs31rvzFdewTj2g==",
-        "dependencies": {
-          "Microsoft.NETCore.Platforms": "1.1.0",
-          "Microsoft.NETCore.Targets": "1.1.0",
-          "System.Runtime": "4.3.0"
-        }
-      },
-      "System.Diagnostics.Tracing": {
-        "type": "Transitive",
-        "resolved": "4.3.0",
-        "contentHash": "rswfv0f/Cqkh78rA5S8eN8Neocz234+emGCtTF3lxPY96F+mmmUen6tbn0glN6PMvlKQb9bPAY5e9u7fgPTkKw==",
-        "dependencies": {
-          "Microsoft.NETCore.Platforms": "1.1.0",
-          "Microsoft.NETCore.Targets": "1.1.0",
-          "System.Runtime": "4.3.0"
-        }
-      },
-      "System.Globalization": {
-        "type": "Transitive",
-        "resolved": "4.3.0",
-        "contentHash": "kYdVd2f2PAdFGblzFswE4hkNANJBKRmsfa2X5LG2AcWE1c7/4t0pYae1L8vfZ5xvE2nK/R9JprtToA61OSHWIg==",
-        "dependencies": {
-          "Microsoft.NETCore.Platforms": "1.1.0",
-          "Microsoft.NETCore.Targets": "1.1.0",
-          "System.Runtime": "4.3.0"
-        }
-      },
-      "System.Globalization.Calendars": {
-        "type": "Transitive",
-        "resolved": "4.3.0",
-        "contentHash": "GUlBtdOWT4LTV3I+9/PJW+56AnnChTaOqqTLFtdmype/L500M2LIyXgmtd9X2P2VOkmJd5c67H5SaC2QcL1bFA==",
-        "dependencies": {
-          "Microsoft.NETCore.Platforms": "1.1.0",
-          "Microsoft.NETCore.Targets": "1.1.0",
-          "System.Globalization": "4.3.0",
-          "System.Runtime": "4.3.0"
-        }
-      },
-      "System.Globalization.Extensions": {
-        "type": "Transitive",
-        "resolved": "4.3.0",
-        "contentHash": "FhKmdR6MPG+pxow6wGtNAWdZh7noIOpdD5TwQ3CprzgIE1bBBoim0vbR1+AWsWjQmU7zXHgQo4TWSP6lCeiWcQ==",
-        "dependencies": {
-          "Microsoft.NETCore.Platforms": "1.1.0",
-          "System.Globalization": "4.3.0",
-          "System.Resources.ResourceManager": "4.3.0",
-          "System.Runtime": "4.3.0",
-          "System.Runtime.Extensions": "4.3.0",
-          "System.Runtime.InteropServices": "4.3.0"
-        }
-      },
-      "System.IO": {
-        "type": "Transitive",
-        "resolved": "4.3.0",
-        "contentHash": "3qjaHvxQPDpSOYICjUoTsmoq5u6QJAFRUITgeT/4gqkF1bajbSmb1kwSxEA8AHlofqgcKJcM8udgieRNhaJ5Cg==",
-        "dependencies": {
-          "Microsoft.NETCore.Platforms": "1.1.0",
-          "Microsoft.NETCore.Targets": "1.1.0",
-          "System.Runtime": "4.3.0",
-          "System.Text.Encoding": "4.3.0",
-          "System.Threading.Tasks": "4.3.0"
-        }
-      },
-      "System.IO.FileSystem": {
-        "type": "Transitive",
-        "resolved": "4.3.0",
-        "contentHash": "3wEMARTnuio+ulnvi+hkRNROYwa1kylvYahhcLk4HSoVdl+xxTFVeVlYOfLwrDPImGls0mDqbMhrza8qnWPTdA==",
-        "dependencies": {
-          "Microsoft.NETCore.Platforms": "1.1.0",
-          "Microsoft.NETCore.Targets": "1.1.0",
-          "System.IO": "4.3.0",
-          "System.IO.FileSystem.Primitives": "4.3.0",
-          "System.Runtime": "4.3.0",
-          "System.Runtime.Handles": "4.3.0",
-          "System.Text.Encoding": "4.3.0",
-          "System.Threading.Tasks": "4.3.0"
-        }
-      },
-      "System.IO.FileSystem.Primitives": {
-        "type": "Transitive",
-        "resolved": "4.3.0",
-        "contentHash": "6QOb2XFLch7bEc4lIcJH49nJN2HV+OC3fHDgsLVsBVBk3Y4hFAnOBGzJ2lUu7CyDDFo9IBWkSsnbkT6IBwwiMw==",
-        "dependencies": {
-          "System.Runtime": "4.3.0"
-        }
-      },
-      "System.Linq": {
-        "type": "Transitive",
-        "resolved": "4.3.0",
-        "contentHash": "5DbqIUpsDp0dFftytzuMmc0oeMdQwjcP/EWxsksIz/w1TcFRkZ3yKKz0PqiYFMmEwPSWw+qNVqD7PJ889JzHbw==",
-        "dependencies": {
-          "System.Collections": "4.3.0",
-          "System.Diagnostics.Debug": "4.3.0",
-          "System.Resources.ResourceManager": "4.3.0",
-          "System.Runtime": "4.3.0",
-          "System.Runtime.Extensions": "4.3.0"
-        }
-      },
-      "System.Net.NameResolution": {
-        "type": "Transitive",
-        "resolved": "4.3.0",
-        "contentHash": "AFYl08R7MrsrEjqpQWTZWBadqXyTzNDaWpMqyxhb0d6sGhV6xMDKueuBXlLL30gz+DIRY6MpdgnHWlCh5wmq9w==",
-        "dependencies": {
-          "Microsoft.NETCore.Platforms": "1.1.0",
-          "System.Collections": "4.3.0",
-          "System.Diagnostics.Tracing": "4.3.0",
-          "System.Globalization": "4.3.0",
-          "System.Net.Primitives": "4.3.0",
-          "System.Resources.ResourceManager": "4.3.0",
-          "System.Runtime": "4.3.0",
-          "System.Runtime.Extensions": "4.3.0",
-          "System.Runtime.Handles": "4.3.0",
-          "System.Runtime.InteropServices": "4.3.0",
-          "System.Security.Principal.Windows": "4.3.0",
-          "System.Threading": "4.3.0",
-          "System.Threading.Tasks": "4.3.0",
-          "runtime.native.System": "4.3.0"
-        }
-      },
-      "System.Net.Primitives": {
-        "type": "Transitive",
-        "resolved": "4.3.0",
-        "contentHash": "qOu+hDwFwoZPbzPvwut2qATe3ygjeQBDQj91xlsaqGFQUI5i4ZnZb8yyQuLGpDGivEPIt8EJkd1BVzVoP31FXA==",
-        "dependencies": {
-          "Microsoft.NETCore.Platforms": "1.1.0",
-          "Microsoft.NETCore.Targets": "1.1.0",
-          "System.Runtime": "4.3.0",
-          "System.Runtime.Handles": "4.3.0"
-        }
-      },
-      "System.Net.Security": {
-        "type": "Transitive",
-        "resolved": "4.3.0",
-        "contentHash": "IgJKNfALqw7JRWp5LMQ5SWHNKvXVz094U6wNE3c1i8bOkMQvgBL+MMQuNt3xl9Qg9iWpj3lFxPZEY6XHmROjMQ==",
-        "dependencies": {
-          "Microsoft.NETCore.Platforms": "1.1.0",
-          "Microsoft.Win32.Primitives": "4.3.0",
-          "System.Collections": "4.3.0",
-          "System.Collections.Concurrent": "4.3.0",
-          "System.Diagnostics.Tracing": "4.3.0",
-          "System.Globalization": "4.3.0",
-          "System.Globalization.Extensions": "4.3.0",
-          "System.IO": "4.3.0",
-          "System.Net.Primitives": "4.3.0",
-          "System.Resources.ResourceManager": "4.3.0",
-          "System.Runtime": "4.3.0",
-          "System.Runtime.Extensions": "4.3.0",
-          "System.Runtime.Handles": "4.3.0",
-          "System.Runtime.InteropServices": "4.3.0",
-          "System.Security.Claims": "4.3.0",
-          "System.Security.Cryptography.Algorithms": "4.3.0",
-          "System.Security.Cryptography.Encoding": "4.3.0",
-          "System.Security.Cryptography.OpenSsl": "4.3.0",
-          "System.Security.Cryptography.Primitives": "4.3.0",
-          "System.Security.Cryptography.X509Certificates": "4.3.0",
-          "System.Security.Principal": "4.3.0",
-          "System.Text.Encoding": "4.3.0",
-          "System.Threading": "4.3.0",
-          "System.Threading.Tasks": "4.3.0",
-          "System.Threading.ThreadPool": "4.3.0",
-          "runtime.native.System": "4.3.0",
-          "runtime.native.System.Net.Security": "4.3.0",
-          "runtime.native.System.Security.Cryptography.OpenSsl": "4.3.0"
-        }
-      },
-      "System.Net.Sockets": {
-        "type": "Transitive",
-        "resolved": "4.3.0",
-        "contentHash": "m6icV6TqQOAdgt5N/9I5KNpjom/5NFtkmGseEH+AK/hny8XrytLH3+b5M8zL/Ycg3fhIocFpUMyl/wpFnVRvdw==",
-        "dependencies": {
-          "Microsoft.NETCore.Platforms": "1.1.0",
-          "Microsoft.NETCore.Targets": "1.1.0",
-          "System.IO": "4.3.0",
-          "System.Net.Primitives": "4.3.0",
-          "System.Runtime": "4.3.0",
-          "System.Threading.Tasks": "4.3.0"
-        }
-      },
-      "System.Reflection": {
-        "type": "Transitive",
-        "resolved": "4.3.0",
-        "contentHash": "KMiAFoW7MfJGa9nDFNcfu+FpEdiHpWgTcS2HdMpDvt9saK3y/G4GwprPyzqjFH9NTaGPQeWNHU+iDlDILj96aQ==",
-        "dependencies": {
-          "Microsoft.NETCore.Platforms": "1.1.0",
-          "Microsoft.NETCore.Targets": "1.1.0",
-          "System.IO": "4.3.0",
-          "System.Reflection.Primitives": "4.3.0",
-          "System.Runtime": "4.3.0"
-        }
-      },
-      "System.Reflection.Primitives": {
-        "type": "Transitive",
-        "resolved": "4.3.0",
-        "contentHash": "5RXItQz5As4xN2/YUDxdpsEkMhvw3e6aNveFXUn4Hl/udNTCNhnKp8lT9fnc3MhvGKh1baak5CovpuQUXHAlIA==",
-        "dependencies": {
-          "Microsoft.NETCore.Platforms": "1.1.0",
-          "Microsoft.NETCore.Targets": "1.1.0",
-          "System.Runtime": "4.3.0"
-        }
-      },
-      "System.Resources.ResourceManager": {
-        "type": "Transitive",
-        "resolved": "4.3.0",
-        "contentHash": "/zrcPkkWdZmI4F92gL/TPumP98AVDu/Wxr3CSJGQQ+XN6wbRZcyfSKVoPo17ilb3iOr0cCRqJInGwNMolqhS8A==",
-        "dependencies": {
-          "Microsoft.NETCore.Platforms": "1.1.0",
-          "Microsoft.NETCore.Targets": "1.1.0",
-          "System.Globalization": "4.3.0",
-          "System.Reflection": "4.3.0",
-          "System.Runtime": "4.3.0"
-        }
-      },
-      "System.Runtime": {
-        "type": "Transitive",
-        "resolved": "4.3.0",
-        "contentHash": "JufQi0vPQ0xGnAczR13AUFglDyVYt4Kqnz1AZaiKZ5+GICq0/1MH/mO/eAJHt/mHW1zjKBJd7kV26SrxddAhiw==",
-        "dependencies": {
-          "Microsoft.NETCore.Platforms": "1.1.0",
-          "Microsoft.NETCore.Targets": "1.1.0"
-        }
-      },
-      "System.Runtime.CompilerServices.Unsafe": {
-        "type": "Transitive",
-        "resolved": "4.5.3",
-        "contentHash": "3TIsJhD1EiiT0w2CcDMN/iSSwnNnsrnbzeVHSKkaEgV85txMprmuO+Yq2AdSbeVGcg28pdNDTPK87tJhX7VFHw=="
-      },
-      "System.Runtime.Extensions": {
-        "type": "Transitive",
-        "resolved": "4.3.0",
-        "contentHash": "guW0uK0fn5fcJJ1tJVXYd7/1h5F+pea1r7FLSOz/f8vPEqbR2ZAknuRDvTQ8PzAilDveOxNjSfr0CHfIQfFk8g==",
-        "dependencies": {
-          "Microsoft.NETCore.Platforms": "1.1.0",
-          "Microsoft.NETCore.Targets": "1.1.0",
-          "System.Runtime": "4.3.0"
-        }
-      },
-      "System.Runtime.Handles": {
-        "type": "Transitive",
-        "resolved": "4.3.0",
-        "contentHash": "OKiSUN7DmTWeYb3l51A7EYaeNMnvxwE249YtZz7yooT4gOZhmTjIn48KgSsw2k2lYdLgTKNJw/ZIfSElwDRVgg==",
-        "dependencies": {
-          "Microsoft.NETCore.Platforms": "1.1.0",
-          "Microsoft.NETCore.Targets": "1.1.0",
-          "System.Runtime": "4.3.0"
-        }
-      },
-      "System.Runtime.InteropServices": {
-        "type": "Transitive",
-        "resolved": "4.3.0",
-        "contentHash": "uv1ynXqiMK8mp1GM3jDqPCFN66eJ5w5XNomaK2XD+TuCroNTLFGeZ+WCmBMcBDyTFKou3P6cR6J/QsaqDp7fGQ==",
-        "dependencies": {
-          "Microsoft.NETCore.Platforms": "1.1.0",
-          "Microsoft.NETCore.Targets": "1.1.0",
-          "System.Reflection": "4.3.0",
-          "System.Reflection.Primitives": "4.3.0",
-          "System.Runtime": "4.3.0",
-          "System.Runtime.Handles": "4.3.0"
-        }
-      },
-      "System.Runtime.Numerics": {
-        "type": "Transitive",
-        "resolved": "4.3.0",
-        "contentHash": "yMH+MfdzHjy17l2KESnPiF2dwq7T+xLnSJar7slyimAkUh/gTrS9/UQOtv7xarskJ2/XDSNvfLGOBQPjL7PaHQ==",
-        "dependencies": {
-          "System.Globalization": "4.3.0",
-          "System.Resources.ResourceManager": "4.3.0",
-          "System.Runtime": "4.3.0",
-          "System.Runtime.Extensions": "4.3.0"
-        }
-      },
-      "System.Security.Claims": {
-        "type": "Transitive",
-        "resolved": "4.3.0",
-        "contentHash": "P/+BR/2lnc4PNDHt/TPBAWHVMLMRHsyYZbU1NphW4HIWzCggz8mJbTQQ3MKljFE7LS3WagmVFuBgoLcFzYXlkA==",
-        "dependencies": {
-          "System.Collections": "4.3.0",
-          "System.Globalization": "4.3.0",
-          "System.IO": "4.3.0",
-          "System.Resources.ResourceManager": "4.3.0",
-          "System.Runtime": "4.3.0",
-          "System.Runtime.Extensions": "4.3.0",
-          "System.Security.Principal": "4.3.0"
-        }
-      },
-      "System.Security.Cryptography.Algorithms": {
-        "type": "Transitive",
-        "resolved": "4.3.0",
-        "contentHash": "W1kd2Y8mYSCgc3ULTAZ0hOP2dSdG5YauTb1089T0/kRcN2MpSAW1izOFROrJgxSlMn3ArsgHXagigyi+ibhevg==",
-        "dependencies": {
-          "Microsoft.NETCore.Platforms": "1.1.0",
-          "System.Collections": "4.3.0",
-          "System.IO": "4.3.0",
-          "System.Resources.ResourceManager": "4.3.0",
-          "System.Runtime": "4.3.0",
-          "System.Runtime.Extensions": "4.3.0",
-          "System.Runtime.Handles": "4.3.0",
-          "System.Runtime.InteropServices": "4.3.0",
-          "System.Runtime.Numerics": "4.3.0",
-          "System.Security.Cryptography.Encoding": "4.3.0",
-          "System.Security.Cryptography.Primitives": "4.3.0",
-          "System.Text.Encoding": "4.3.0",
-          "runtime.native.System.Security.Cryptography.Apple": "4.3.0",
-          "runtime.native.System.Security.Cryptography.OpenSsl": "4.3.0"
-        }
-      },
-      "System.Security.Cryptography.Cng": {
-        "type": "Transitive",
-        "resolved": "4.3.0",
-        "contentHash": "03idZOqFlsKRL4W+LuCpJ6dBYDUWReug6lZjBa3uJWnk5sPCUXckocevTaUA8iT/MFSrY/2HXkOt753xQ/cf8g==",
-        "dependencies": {
-          "Microsoft.NETCore.Platforms": "1.1.0",
-          "System.IO": "4.3.0",
-          "System.Resources.ResourceManager": "4.3.0",
-          "System.Runtime": "4.3.0",
-          "System.Runtime.Extensions": "4.3.0",
-          "System.Runtime.Handles": "4.3.0",
-          "System.Runtime.InteropServices": "4.3.0",
-          "System.Security.Cryptography.Algorithms": "4.3.0",
-          "System.Security.Cryptography.Encoding": "4.3.0",
-          "System.Security.Cryptography.Primitives": "4.3.0",
-          "System.Text.Encoding": "4.3.0"
-        }
-      },
-      "System.Security.Cryptography.Csp": {
-        "type": "Transitive",
-        "resolved": "4.3.0",
-        "contentHash": "X4s/FCkEUnRGnwR3aSfVIkldBmtURMhmexALNTwpjklzxWU7yjMk7GHLKOZTNkgnWnE0q7+BCf9N2LVRWxewaA==",
-        "dependencies": {
-          "Microsoft.NETCore.Platforms": "1.1.0",
-          "System.IO": "4.3.0",
-          "System.Reflection": "4.3.0",
-          "System.Resources.ResourceManager": "4.3.0",
-          "System.Runtime": "4.3.0",
-          "System.Runtime.Extensions": "4.3.0",
-          "System.Runtime.Handles": "4.3.0",
-          "System.Runtime.InteropServices": "4.3.0",
-          "System.Security.Cryptography.Algorithms": "4.3.0",
-          "System.Security.Cryptography.Encoding": "4.3.0",
-          "System.Security.Cryptography.Primitives": "4.3.0",
-          "System.Text.Encoding": "4.3.0",
-          "System.Threading": "4.3.0"
-        }
-      },
-      "System.Security.Cryptography.Encoding": {
-        "type": "Transitive",
-        "resolved": "4.3.0",
-        "contentHash": "1DEWjZZly9ae9C79vFwqaO5kaOlI5q+3/55ohmq/7dpDyDfc8lYe7YVxJUZ5MF/NtbkRjwFRo14yM4OEo9EmDw==",
-        "dependencies": {
-          "Microsoft.NETCore.Platforms": "1.1.0",
-          "System.Collections": "4.3.0",
-          "System.Collections.Concurrent": "4.3.0",
-          "System.Linq": "4.3.0",
-          "System.Resources.ResourceManager": "4.3.0",
-          "System.Runtime": "4.3.0",
-          "System.Runtime.Extensions": "4.3.0",
-          "System.Runtime.Handles": "4.3.0",
-          "System.Runtime.InteropServices": "4.3.0",
-          "System.Security.Cryptography.Primitives": "4.3.0",
-          "System.Text.Encoding": "4.3.0",
-          "runtime.native.System.Security.Cryptography.OpenSsl": "4.3.0"
-        }
-      },
-      "System.Security.Cryptography.OpenSsl": {
-        "type": "Transitive",
-        "resolved": "4.3.0",
-        "contentHash": "h4CEgOgv5PKVF/HwaHzJRiVboL2THYCou97zpmhjghx5frc7fIvlkY1jL+lnIQyChrJDMNEXS6r7byGif8Cy4w==",
-        "dependencies": {
-          "System.Collections": "4.3.0",
-          "System.IO": "4.3.0",
-          "System.Resources.ResourceManager": "4.3.0",
-          "System.Runtime": "4.3.0",
-          "System.Runtime.Extensions": "4.3.0",
-          "System.Runtime.Handles": "4.3.0",
-          "System.Runtime.InteropServices": "4.3.0",
-          "System.Runtime.Numerics": "4.3.0",
-          "System.Security.Cryptography.Algorithms": "4.3.0",
-          "System.Security.Cryptography.Encoding": "4.3.0",
-          "System.Security.Cryptography.Primitives": "4.3.0",
-          "System.Text.Encoding": "4.3.0",
-          "runtime.native.System.Security.Cryptography.OpenSsl": "4.3.0"
-        }
-      },
-      "System.Security.Cryptography.Primitives": {
-        "type": "Transitive",
-        "resolved": "4.3.0",
-        "contentHash": "7bDIyVFNL/xKeFHjhobUAQqSpJq9YTOpbEs6mR233Et01STBMXNAc/V+BM6dwYGc95gVh/Zf+iVXWzj3mE8DWg==",
-        "dependencies": {
-          "System.Diagnostics.Debug": "4.3.0",
-          "System.Globalization": "4.3.0",
-          "System.IO": "4.3.0",
-          "System.Resources.ResourceManager": "4.3.0",
-          "System.Runtime": "4.3.0",
-          "System.Threading": "4.3.0",
-          "System.Threading.Tasks": "4.3.0"
-        }
-      },
-      "System.Security.Cryptography.X509Certificates": {
-        "type": "Transitive",
-        "resolved": "4.3.0",
-        "contentHash": "t2Tmu6Y2NtJ2um0RtcuhP7ZdNNxXEgUm2JeoA/0NvlMjAhKCnM1NX07TDl3244mVp3QU6LPEhT3HTtH1uF7IYw==",
-        "dependencies": {
-          "Microsoft.NETCore.Platforms": "1.1.0",
-          "System.Collections": "4.3.0",
-          "System.Diagnostics.Debug": "4.3.0",
-          "System.Globalization": "4.3.0",
-          "System.Globalization.Calendars": "4.3.0",
-          "System.IO": "4.3.0",
-          "System.IO.FileSystem": "4.3.0",
-          "System.IO.FileSystem.Primitives": "4.3.0",
-          "System.Resources.ResourceManager": "4.3.0",
-          "System.Runtime": "4.3.0",
-          "System.Runtime.Extensions": "4.3.0",
-          "System.Runtime.Handles": "4.3.0",
-          "System.Runtime.InteropServices": "4.3.0",
-          "System.Runtime.Numerics": "4.3.0",
-          "System.Security.Cryptography.Algorithms": "4.3.0",
-          "System.Security.Cryptography.Cng": "4.3.0",
-          "System.Security.Cryptography.Csp": "4.3.0",
-          "System.Security.Cryptography.Encoding": "4.3.0",
-          "System.Security.Cryptography.OpenSsl": "4.3.0",
-          "System.Security.Cryptography.Primitives": "4.3.0",
-          "System.Text.Encoding": "4.3.0",
-          "System.Threading": "4.3.0",
-          "runtime.native.System": "4.3.0",
-          "runtime.native.System.Net.Http": "4.3.0",
-          "runtime.native.System.Security.Cryptography.OpenSsl": "4.3.0"
-        }
-      },
-      "System.Security.Principal": {
-        "type": "Transitive",
-        "resolved": "4.3.0",
-        "contentHash": "I1tkfQlAoMM2URscUtpcRo/hX0jinXx6a/KUtEQoz3owaYwl3qwsO8cbzYVVnjxrzxjHo3nJC+62uolgeGIS9A==",
-        "dependencies": {
-          "System.Runtime": "4.3.0"
-        }
-      },
-      "System.Security.Principal.Windows": {
-        "type": "Transitive",
-        "resolved": "4.3.0",
-        "contentHash": "HVL1rvqYtnRCxFsYag/2le/ZfKLK4yMw79+s6FmKXbSCNN0JeAhrYxnRAHFoWRa0dEojsDcbBSpH3l22QxAVyw==",
-        "dependencies": {
-          "Microsoft.NETCore.Platforms": "1.1.0",
-          "Microsoft.Win32.Primitives": "4.3.0",
-          "System.Collections": "4.3.0",
-          "System.Diagnostics.Debug": "4.3.0",
-          "System.Reflection": "4.3.0",
-          "System.Resources.ResourceManager": "4.3.0",
-          "System.Runtime": "4.3.0",
-          "System.Runtime.Extensions": "4.3.0",
-          "System.Runtime.Handles": "4.3.0",
-          "System.Runtime.InteropServices": "4.3.0",
-          "System.Security.Claims": "4.3.0",
-          "System.Security.Principal": "4.3.0",
-          "System.Text.Encoding": "4.3.0",
-          "System.Threading": "4.3.0"
-        }
-      },
-      "System.Text.Encoding": {
-        "type": "Transitive",
-        "resolved": "4.3.0",
-        "contentHash": "BiIg+KWaSDOITze6jGQynxg64naAPtqGHBwDrLaCtixsa5bKiR8dpPOHA7ge3C0JJQizJE+sfkz1wV+BAKAYZw==",
-        "dependencies": {
-          "Microsoft.NETCore.Platforms": "1.1.0",
-          "Microsoft.NETCore.Targets": "1.1.0",
-          "System.Runtime": "4.3.0"
-        }
-      },
-      "System.Text.RegularExpressions": {
-        "type": "Transitive",
-        "resolved": "4.3.0",
-        "contentHash": "RpT2DA+L660cBt1FssIE9CAGpLFdFPuheB7pLpKpn6ZXNby7jDERe8Ua/Ne2xGiwLVG2JOqziiaVCGDon5sKFA==",
-        "dependencies": {
-          "System.Collections": "4.3.0",
-          "System.Globalization": "4.3.0",
-          "System.Resources.ResourceManager": "4.3.0",
-          "System.Runtime": "4.3.0",
-          "System.Runtime.Extensions": "4.3.0",
-          "System.Threading": "4.3.0"
-        }
-      },
-      "System.Threading": {
-        "type": "Transitive",
-        "resolved": "4.3.0",
-        "contentHash": "VkUS0kOBcUf3Wwm0TSbrevDDZ6BlM+b/HRiapRFWjM5O0NS0LviG0glKmFK+hhPDd1XFeSdU1GmlLhb2CoVpIw==",
-        "dependencies": {
-          "System.Runtime": "4.3.0",
-          "System.Threading.Tasks": "4.3.0"
-        }
-      },
-      "System.Threading.Tasks": {
-        "type": "Transitive",
-        "resolved": "4.3.0",
-        "contentHash": "LbSxKEdOUhVe8BezB/9uOGGppt+nZf6e1VFyw6v3DN6lqitm0OSn2uXMOdtP0M3W4iMcqcivm2J6UgqiwwnXiA==",
-        "dependencies": {
-          "Microsoft.NETCore.Platforms": "1.1.0",
-          "Microsoft.NETCore.Targets": "1.1.0",
-          "System.Runtime": "4.3.0"
-        }
-      },
-      "System.Threading.ThreadPool": {
-        "type": "Transitive",
-        "resolved": "4.3.0",
-        "contentHash": "k/+g4b7vjdd4aix83sTgC9VG6oXYKAktSfNIJUNGxPEj7ryEOfzHHhfnmsZvjxawwcD9HyWXKCXmPjX8U4zeSw==",
-        "dependencies": {
-          "System.Runtime": "4.3.0",
-          "System.Runtime.Handles": "4.3.0"
-        }
-      },
-      "System.Threading.Timer": {
-        "type": "Transitive",
-        "resolved": "4.3.0",
-        "contentHash": "Z6YfyYTCg7lOZjJzBjONJTFKGN9/NIYKSxhU5GRd+DTwHSZyvWp1xuI5aR+dLg+ayyC5Xv57KiY4oJ0tMO89fQ==",
-        "dependencies": {
-          "Microsoft.NETCore.Platforms": "1.1.0",
-          "Microsoft.NETCore.Targets": "1.1.0",
-          "System.Runtime": "4.3.0"
-        }
-      }
-    },
-    ".NETCoreApp,Version=v5.0": {
-      "JetBrains.Annotations": {
-        "type": "Direct",
-        "requested": "[2021.2.0, )",
-        "resolved": "2021.2.0",
-        "contentHash": "kKSyoVfndMriKHLfYGmr0uzQuI4jcc3TKGyww7buJFCYeHb/X0kodYBPL7n9454q7v6ASiRmDgpPGaDGerg/Hg=="
-      },
-      "Microsoft.CodeAnalysis.PublicApiAnalyzers": {
-        "type": "Direct",
-        "requested": "[3.3.2, )",
-        "resolved": "3.3.2",
-        "contentHash": "jlQnHJZX+Y3WygwqKNRTp/BtnSb/o+a2FFn/Ot7jeSCC5ZtrHtOi04gw5o3WSEU3OpVzrKjZVQRUwKFJncxKyA=="
-      },
-      "Microsoft.DotNet.Analyzers.Compatibility": {
-        "type": "Direct",
-        "requested": "[0.2.12-alpha, )",
-        "resolved": "0.2.12-alpha",
-        "contentHash": "uu3yAa6hQZJoJZfBwXSvh+bN03KO06sWNZXwodxz7J1wva1g1+O4TnWJxX4dmsP6tLDTZtKy8IHiPLOOZIwt9w=="
-      },
-      "Microsoft.SourceLink.GitHub": {
-        "type": "Direct",
-        "requested": "[1.0.0, )",
-        "resolved": "1.0.0",
-        "contentHash": "aZyGyGg2nFSxix+xMkPmlmZSsnGQ3w+mIG23LTxJZHN+GPwTQ5FpPgDo7RMOq+Kcf5D4hFWfXkGhoGstawX13Q==",
-        "dependencies": {
-          "Microsoft.Build.Tasks.Git": "1.0.0",
-          "Microsoft.SourceLink.Common": "1.0.0"
-        }
-      },
-      "Newtonsoft.Json": {
-        "type": "Direct",
-        "requested": "[13.0.1, )",
-        "resolved": "13.0.1",
-        "contentHash": "ppPFpBcvxdsfUonNcvITKqLl3bqxWbDCZIzDWHzjpdAHRFfZe0Dw9HmA0+za13IdyrgJwpkDTDA9fHaxOrt20A=="
-      },
-      "Polly": {
-        "type": "Direct",
-        "requested": "[7.2.2, )",
-        "resolved": "7.2.2",
-        "contentHash": "E6CeKyS513j7taKAq4q2MESDBvzuzWnR1rQ2Y2zqJvpiVtKMm699Aubb20MUPBDmb0Ov8PmcLHTCVFdCjoy2kA=="
-      },
-      "System.Threading.Tasks.Extensions": {
-        "type": "Direct",
-        "requested": "[4.5.4, )",
-        "resolved": "4.5.4",
-        "contentHash": "zteT+G8xuGu6mS+mzDzYXbzS7rd3K6Fjb9RiZlYlJPam2/hU7JCBZBVEcywNuR+oZ1ncTvc/cq0faRr3P01OVg=="
-      },
-      "WebSocket4Net": {
-        "type": "Direct",
-        "requested": "[0.15.2, )",
-        "resolved": "0.15.2",
-        "contentHash": "xu6NiIDP6BEwO8cgXLUdWI8teB/TxVjzMjMYE7hcP93+MpZdxzDzz1cTFxU4OWVP0NESchcQO5LkiJ/wgB03AQ==",
-        "dependencies": {
-          "SuperSocket.ClientEngine.Core": "0.10.0",
-          "System.Linq": "4.3.0",
-          "System.Net.NameResolution": "4.3.0",
-          "System.Net.Sockets": "4.3.0",
-          "System.Text.RegularExpressions": "4.3.0",
-          "System.Threading": "4.3.0",
-          "System.Threading.Timer": "4.3.0"
-        }
-      },
-      "Microsoft.Build.Tasks.Git": {
-        "type": "Transitive",
-        "resolved": "1.0.0",
-        "contentHash": "z2fpmmt+1Jfl+ZnBki9nSP08S1/tbEOxFdsK1rSR+LBehIJz1Xv9/6qOOoGNqlwnAGGVGis1Oj6S8Kt9COEYlQ=="
-      },
-      "Microsoft.NETCore.Platforms": {
-        "type": "Transitive",
-        "resolved": "1.1.0",
-        "contentHash": "kz0PEW2lhqygehI/d6XsPCQzD7ff7gUJaVGPVETX611eadGsA3A877GdSlU0LRVMCTH/+P3o2iDTak+S08V2+A=="
-      },
-      "Microsoft.NETCore.Targets": {
-        "type": "Transitive",
-        "resolved": "1.1.0",
-        "contentHash": "aOZA3BWfz9RXjpzt0sRJJMjAscAUm3Hoa4UWAfceV9UTYxgwZ1lZt5nO2myFf+/jetYQo4uTP7zS8sJY67BBxg=="
-      },
-=======
->>>>>>> 0aee2c43
       "Microsoft.SourceLink.Common": {
         "type": "Transitive",
         "resolved": "1.0.0",
