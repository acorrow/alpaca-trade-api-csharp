{
  "version": 1,
  "dependencies": {
    ".NETFramework,Version=v4.6.2": {
      "IsExternalInit": {
        "type": "Direct",
        "requested": "[1.0.2, )",
        "resolved": "1.0.2",
        "contentHash": "Vcztz9HRFvJfpjobZy6fqFVtd8bqQ1KCHp5jQBlqA6q3tu7HVp122g0ESxM/V7uqsCvbub55mCybHC7E96Uunw=="
      },
      "JetBrains.Annotations": {
        "type": "Direct",
        "requested": "[2022.1.0, )",
        "resolved": "2022.1.0",
        "contentHash": "ASfpoFJxiRsC9Xc4TWuPM41Zb/gl64xwfMOhnOZ3RnVWGYIZchjpWQV5zshJgoc/ZxVtgjaF7b577lURj7E6ig=="
      },
      "Microsoft.CodeAnalysis.PublicApiAnalyzers": {
        "type": "Direct",
        "requested": "[3.3.3, )",
        "resolved": "3.3.3",
        "contentHash": "DWLeZtw2jszmzAh/MZXVo/Dy8fD9vcRaCIRZTaf2ppqaug8BGIV81dQdZfaYFlNuw7FyuZLVC5SZPZsCcePZhQ=="
      },
      "Microsoft.NETFramework.ReferenceAssemblies": {
        "type": "Direct",
        "requested": "[1.0.2, )",
        "resolved": "1.0.2",
        "contentHash": "5/cSEVld+px/CuRrbohO/djfg6++eR6zGpy88MgqloXvkj//WXWpFZyu/OpkXPN0u5m+dN/EVwLNYFUxD4h2+A==",
        "dependencies": {
<<<<<<< HEAD
          "Microsoft.NETFramework.ReferenceAssemblies.net461": "1.0.2"
=======
          "Microsoft.NETFramework.ReferenceAssemblies.net462": "1.0.2"
>>>>>>> 86ce2139
        }
      },
      "Microsoft.SourceLink.GitHub": {
        "type": "Direct",
        "requested": "[1.1.1, )",
        "resolved": "1.1.1",
        "contentHash": "IaJGnOv/M7UQjRJks7B6p7pbPnOwisYGOIzqCz5ilGFTApZ3ktOR+6zJ12ZRPInulBmdAf1SrGdDG2MU8g6XTw==",
        "dependencies": {
          "Microsoft.Build.Tasks.Git": "1.1.1",
          "Microsoft.SourceLink.Common": "1.1.1"
        }
      },
      "Newtonsoft.Json": {
        "type": "Direct",
        "requested": "[13.0.1, )",
        "resolved": "13.0.1",
        "contentHash": "ppPFpBcvxdsfUonNcvITKqLl3bqxWbDCZIzDWHzjpdAHRFfZe0Dw9HmA0+za13IdyrgJwpkDTDA9fHaxOrt20A=="
      },
      "Polly": {
        "type": "Direct",
        "requested": "[7.2.3, )",
        "resolved": "7.2.3",
        "contentHash": "DeCY0OFbNdNxsjntr1gTXHJ5pKUwYzp04Er2LLeN3g6pWhffsGuKVfMBLe1lw7x76HrPkLxKEFxBlpRxS2nDEQ==",
        "dependencies": {
          "System.ValueTuple": "4.5.0"
        }
      },
      "Portable.System.DateTimeOnly": {
        "type": "Direct",
        "requested": "[6.0.1, )",
        "resolved": "6.0.1",
        "contentHash": "zYjaLhKPuyz2+namKOd3KqM48aQuCE1DlxTnNv59qJG+wzVFPhUq8h5/Ff4zHJ0iC4M22EWJ+CW1mTSJYb3Bew==",
        "dependencies": {
          "System.Memory": "4.5.4"
        }
      },
      "System.IO.Pipelines": {
        "type": "Direct",
        "requested": "[6.0.3, )",
        "resolved": "6.0.3",
        "contentHash": "ryTgF+iFkpGZY1vRQhfCzX0xTdlV3pyaTTqRu2ETbEv+HlV7O6y7hyQURnghNIXvctl5DuZ//Dpks6HdL/Txgw==",
        "dependencies": {
          "System.Buffers": "4.5.1",
          "System.Memory": "4.5.4",
          "System.Threading.Tasks.Extensions": "4.5.4"
        }
      },
      "System.Net.Http.WinHttpHandler": {
        "type": "Direct",
        "requested": "[6.0.1, )",
        "resolved": "6.0.1",
        "contentHash": "zdSpn2+EPBEXmsopvUjkpvbXNN53dqL7BifCKBJ5M+A/P3JEiCL/guuPwuiazu+RzCuEX/NJLnoXhllaf3vBxg==",
        "dependencies": {
          "System.Buffers": "4.5.1",
          "System.Memory": "4.5.4"
        }
      },
      "Microsoft.Build.Tasks.Git": {
        "type": "Transitive",
        "resolved": "1.1.1",
        "contentHash": "AT3HlgTjsqHnWpBHSNeR0KxbLZD7bztlZVj7I8vgeYG9SYqbeFGh0TM/KVtC6fg53nrWHl3VfZFvb5BiQFcY6Q=="
      },
<<<<<<< HEAD
      "Microsoft.NETFramework.ReferenceAssemblies.net461": {
        "type": "Transitive",
        "resolved": "1.0.2",
        "contentHash": "8shzGaD5pZi4npuJYCM3de6pl0zlefcbyTIvXIiCdsTqauZ7lAhdaJVtJSqlhYid9VosFAOygBykoJ1SEOlGWA=="
=======
      "Microsoft.NETFramework.ReferenceAssemblies.net462": {
        "type": "Transitive",
        "resolved": "1.0.2",
        "contentHash": "vnWMOt5+4SLOLu5hlB54LMK5OHqsX+5ekbo6vb7USvCM5uA4UKtATuMvIAw69ak62F94c+3895XwF5TcjjzpVw=="
>>>>>>> 86ce2139
      },
      "Microsoft.SourceLink.Common": {
        "type": "Transitive",
        "resolved": "1.1.1",
        "contentHash": "WMcGpWKrmJmzrNeuaEb23bEMnbtR/vLmvZtkAP5qWu7vQsY59GqfRJd65sFpBszbd2k/bQ8cs8eWawQKAabkVg=="
      },
      "System.Buffers": {
        "type": "Transitive",
        "resolved": "4.5.1",
        "contentHash": "Rw7ijyl1qqRS0YQD/WycNst8hUUMgrMH4FCn1nNm27M4VxchZ1js3fVjQaANHO5f3sN4isvP4a+Met9Y4YomAg=="
      },
      "System.Memory": {
        "type": "Transitive",
        "resolved": "4.5.4",
        "contentHash": "1MbJTHS1lZ4bS4FmsJjnuGJOu88ZzTT2rLvrhW7Ygic+pC0NWA+3hgAen0HRdsocuQXCkUTdFn9yHJJhsijDXw==",
        "dependencies": {
          "System.Buffers": "4.5.1",
          "System.Numerics.Vectors": "4.5.0",
          "System.Runtime.CompilerServices.Unsafe": "4.5.3"
        }
      },
      "System.Numerics.Vectors": {
        "type": "Transitive",
        "resolved": "4.5.0",
        "contentHash": "QQTlPTl06J/iiDbJCiepZ4H//BVraReU4O4EoRw1U02H5TLUIT7xn3GnDp9AXPSlJUDyFs4uWjWafNX6WrAojQ=="
      },
      "System.Runtime.CompilerServices.Unsafe": {
        "type": "Transitive",
        "resolved": "4.5.3",
        "contentHash": "3TIsJhD1EiiT0w2CcDMN/iSSwnNnsrnbzeVHSKkaEgV85txMprmuO+Yq2AdSbeVGcg28pdNDTPK87tJhX7VFHw=="
      },
      "System.Threading.Tasks.Extensions": {
        "type": "Transitive",
        "resolved": "4.5.4",
        "contentHash": "zteT+G8xuGu6mS+mzDzYXbzS7rd3K6Fjb9RiZlYlJPam2/hU7JCBZBVEcywNuR+oZ1ncTvc/cq0faRr3P01OVg==",
        "dependencies": {
          "System.Runtime.CompilerServices.Unsafe": "4.5.3"
        }
      },
      "System.ValueTuple": {
        "type": "Transitive",
        "resolved": "4.5.0",
        "contentHash": "okurQJO6NRE/apDIP23ajJ0hpiNmJ+f0BwOlB/cSqTLQlw5upkf+5+96+iG2Jw40G1fCVCyPz/FhIABUjMR+RQ=="
      }
    },
    ".NETStandard,Version=v2.0": {
      "IsExternalInit": {
        "type": "Direct",
<<<<<<< HEAD
        "requested": "[2022.1.0, )",
        "resolved": "2022.1.0",
        "contentHash": "ASfpoFJxiRsC9Xc4TWuPM41Zb/gl64xwfMOhnOZ3RnVWGYIZchjpWQV5zshJgoc/ZxVtgjaF7b577lURj7E6ig=="
=======
        "requested": "[1.0.2, )",
        "resolved": "1.0.2",
        "contentHash": "Vcztz9HRFvJfpjobZy6fqFVtd8bqQ1KCHp5jQBlqA6q3tu7HVp122g0ESxM/V7uqsCvbub55mCybHC7E96Uunw=="
>>>>>>> 86ce2139
      },
      "JetBrains.Annotations": {
        "type": "Direct",
<<<<<<< HEAD
=======
        "requested": "[2022.1.0, )",
        "resolved": "2022.1.0",
        "contentHash": "ASfpoFJxiRsC9Xc4TWuPM41Zb/gl64xwfMOhnOZ3RnVWGYIZchjpWQV5zshJgoc/ZxVtgjaF7b577lURj7E6ig=="
      },
      "Microsoft.CodeAnalysis.PublicApiAnalyzers": {
        "type": "Direct",
>>>>>>> 86ce2139
        "requested": "[3.3.3, )",
        "resolved": "3.3.3",
        "contentHash": "DWLeZtw2jszmzAh/MZXVo/Dy8fD9vcRaCIRZTaf2ppqaug8BGIV81dQdZfaYFlNuw7FyuZLVC5SZPZsCcePZhQ=="
      },
      "Microsoft.SourceLink.GitHub": {
        "type": "Direct",
        "requested": "[1.1.1, )",
        "resolved": "1.1.1",
        "contentHash": "IaJGnOv/M7UQjRJks7B6p7pbPnOwisYGOIzqCz5ilGFTApZ3ktOR+6zJ12ZRPInulBmdAf1SrGdDG2MU8g6XTw==",
        "dependencies": {
          "Microsoft.Build.Tasks.Git": "1.1.1",
          "Microsoft.SourceLink.Common": "1.1.1"
        }
      },
      "NETStandard.Library": {
        "type": "Direct",
        "requested": "[2.0.3, )",
        "resolved": "2.0.3",
        "contentHash": "st47PosZSHrjECdjeIzZQbzivYBJFv6P2nv4cj2ypdI204DO+vZ7l5raGMiX4eXMJ53RfOIg+/s4DHVZ54Nu2A==",
        "dependencies": {
          "Microsoft.NETCore.Platforms": "1.1.0"
        }
      },
      "Newtonsoft.Json": {
        "type": "Direct",
        "requested": "[13.0.1, )",
        "resolved": "13.0.1",
        "contentHash": "ppPFpBcvxdsfUonNcvITKqLl3bqxWbDCZIzDWHzjpdAHRFfZe0Dw9HmA0+za13IdyrgJwpkDTDA9fHaxOrt20A=="
      },
      "Polly": {
        "type": "Direct",
        "requested": "[7.2.3, )",
        "resolved": "7.2.3",
        "contentHash": "DeCY0OFbNdNxsjntr1gTXHJ5pKUwYzp04Er2LLeN3g6pWhffsGuKVfMBLe1lw7x76HrPkLxKEFxBlpRxS2nDEQ=="
      },
      "Portable.System.DateTimeOnly": {
        "type": "Direct",
<<<<<<< HEAD
        "requested": "[6.0.3, )",
        "resolved": "6.0.3",
        "contentHash": "ryTgF+iFkpGZY1vRQhfCzX0xTdlV3pyaTTqRu2ETbEv+HlV7O6y7hyQURnghNIXvctl5DuZ//Dpks6HdL/Txgw==",
=======
        "requested": "[6.0.1, )",
        "resolved": "6.0.1",
        "contentHash": "zYjaLhKPuyz2+namKOd3KqM48aQuCE1DlxTnNv59qJG+wzVFPhUq8h5/Ff4zHJ0iC4M22EWJ+CW1mTSJYb3Bew==",
>>>>>>> 86ce2139
        "dependencies": {
          "System.Memory": "4.5.4"
        }
      },
      "System.IO.Pipelines": {
        "type": "Direct",
        "requested": "[6.0.3, )",
        "resolved": "6.0.3",
        "contentHash": "ryTgF+iFkpGZY1vRQhfCzX0xTdlV3pyaTTqRu2ETbEv+HlV7O6y7hyQURnghNIXvctl5DuZ//Dpks6HdL/Txgw==",
        "dependencies": {
          "System.Buffers": "4.5.1",
          "System.Memory": "4.5.4",
          "System.Threading.Tasks.Extensions": "4.5.4"
        }
      },
      "Microsoft.Build.Tasks.Git": {
        "type": "Transitive",
        "resolved": "1.1.1",
        "contentHash": "AT3HlgTjsqHnWpBHSNeR0KxbLZD7bztlZVj7I8vgeYG9SYqbeFGh0TM/KVtC6fg53nrWHl3VfZFvb5BiQFcY6Q=="
      },
      "Microsoft.NETCore.Platforms": {
        "type": "Transitive",
        "resolved": "1.1.0",
        "contentHash": "kz0PEW2lhqygehI/d6XsPCQzD7ff7gUJaVGPVETX611eadGsA3A877GdSlU0LRVMCTH/+P3o2iDTak+S08V2+A=="
      },
      "Microsoft.SourceLink.Common": {
        "type": "Transitive",
        "resolved": "1.1.1",
        "contentHash": "WMcGpWKrmJmzrNeuaEb23bEMnbtR/vLmvZtkAP5qWu7vQsY59GqfRJd65sFpBszbd2k/bQ8cs8eWawQKAabkVg=="
      },
      "System.Buffers": {
        "type": "Transitive",
        "resolved": "4.5.1",
        "contentHash": "Rw7ijyl1qqRS0YQD/WycNst8hUUMgrMH4FCn1nNm27M4VxchZ1js3fVjQaANHO5f3sN4isvP4a+Met9Y4YomAg=="
      },
      "System.Memory": {
        "type": "Transitive",
        "resolved": "4.5.4",
        "contentHash": "1MbJTHS1lZ4bS4FmsJjnuGJOu88ZzTT2rLvrhW7Ygic+pC0NWA+3hgAen0HRdsocuQXCkUTdFn9yHJJhsijDXw==",
        "dependencies": {
          "System.Buffers": "4.5.1",
          "System.Numerics.Vectors": "4.4.0",
          "System.Runtime.CompilerServices.Unsafe": "4.5.3"
        }
      },
      "System.Numerics.Vectors": {
        "type": "Transitive",
        "resolved": "4.4.0",
        "contentHash": "UiLzLW+Lw6HLed1Hcg+8jSRttrbuXv7DANVj0DkL9g6EnnzbL75EB7EWsw5uRbhxd/4YdG8li5XizGWepmG3PQ=="
      },
      "System.Runtime.CompilerServices.Unsafe": {
        "type": "Transitive",
        "resolved": "4.5.3",
        "contentHash": "3TIsJhD1EiiT0w2CcDMN/iSSwnNnsrnbzeVHSKkaEgV85txMprmuO+Yq2AdSbeVGcg28pdNDTPK87tJhX7VFHw=="
      },
      "System.Threading.Tasks.Extensions": {
        "type": "Transitive",
        "resolved": "4.5.4",
        "contentHash": "zteT+G8xuGu6mS+mzDzYXbzS7rd3K6Fjb9RiZlYlJPam2/hU7JCBZBVEcywNuR+oZ1ncTvc/cq0faRr3P01OVg==",
        "dependencies": {
          "System.Runtime.CompilerServices.Unsafe": "4.5.3"
        }
      }
    },
    ".NETStandard,Version=v2.1": {
      "IsExternalInit": {
        "type": "Direct",
<<<<<<< HEAD
        "requested": "[2022.1.0, )",
        "resolved": "2022.1.0",
        "contentHash": "ASfpoFJxiRsC9Xc4TWuPM41Zb/gl64xwfMOhnOZ3RnVWGYIZchjpWQV5zshJgoc/ZxVtgjaF7b577lURj7E6ig=="
=======
        "requested": "[1.0.2, )",
        "resolved": "1.0.2",
        "contentHash": "Vcztz9HRFvJfpjobZy6fqFVtd8bqQ1KCHp5jQBlqA6q3tu7HVp122g0ESxM/V7uqsCvbub55mCybHC7E96Uunw=="
>>>>>>> 86ce2139
      },
      "JetBrains.Annotations": {
        "type": "Direct",
<<<<<<< HEAD
=======
        "requested": "[2022.1.0, )",
        "resolved": "2022.1.0",
        "contentHash": "ASfpoFJxiRsC9Xc4TWuPM41Zb/gl64xwfMOhnOZ3RnVWGYIZchjpWQV5zshJgoc/ZxVtgjaF7b577lURj7E6ig=="
      },
      "Microsoft.CodeAnalysis.PublicApiAnalyzers": {
        "type": "Direct",
>>>>>>> 86ce2139
        "requested": "[3.3.3, )",
        "resolved": "3.3.3",
        "contentHash": "DWLeZtw2jszmzAh/MZXVo/Dy8fD9vcRaCIRZTaf2ppqaug8BGIV81dQdZfaYFlNuw7FyuZLVC5SZPZsCcePZhQ=="
      },
      "Microsoft.SourceLink.GitHub": {
        "type": "Direct",
        "requested": "[1.1.1, )",
        "resolved": "1.1.1",
        "contentHash": "IaJGnOv/M7UQjRJks7B6p7pbPnOwisYGOIzqCz5ilGFTApZ3ktOR+6zJ12ZRPInulBmdAf1SrGdDG2MU8g6XTw==",
        "dependencies": {
          "Microsoft.Build.Tasks.Git": "1.1.1",
          "Microsoft.SourceLink.Common": "1.1.1"
        }
      },
      "Newtonsoft.Json": {
        "type": "Direct",
        "requested": "[13.0.1, )",
        "resolved": "13.0.1",
        "contentHash": "ppPFpBcvxdsfUonNcvITKqLl3bqxWbDCZIzDWHzjpdAHRFfZe0Dw9HmA0+za13IdyrgJwpkDTDA9fHaxOrt20A=="
      },
      "Polly": {
        "type": "Direct",
        "requested": "[7.2.3, )",
        "resolved": "7.2.3",
        "contentHash": "DeCY0OFbNdNxsjntr1gTXHJ5pKUwYzp04Er2LLeN3g6pWhffsGuKVfMBLe1lw7x76HrPkLxKEFxBlpRxS2nDEQ=="
<<<<<<< HEAD
=======
      },
      "Portable.System.DateTimeOnly": {
        "type": "Direct",
        "requested": "[6.0.1, )",
        "resolved": "6.0.1",
        "contentHash": "zYjaLhKPuyz2+namKOd3KqM48aQuCE1DlxTnNv59qJG+wzVFPhUq8h5/Ff4zHJ0iC4M22EWJ+CW1mTSJYb3Bew=="
>>>>>>> 86ce2139
      },
      "System.IO.Pipelines": {
        "type": "Direct",
        "requested": "[6.0.3, )",
        "resolved": "6.0.3",
        "contentHash": "ryTgF+iFkpGZY1vRQhfCzX0xTdlV3pyaTTqRu2ETbEv+HlV7O6y7hyQURnghNIXvctl5DuZ//Dpks6HdL/Txgw==",
        "dependencies": {
          "System.Buffers": "4.5.1",
          "System.Memory": "4.5.4",
          "System.Threading.Tasks.Extensions": "4.5.4"
        }
      },
      "Microsoft.Build.Tasks.Git": {
        "type": "Transitive",
        "resolved": "1.1.1",
        "contentHash": "AT3HlgTjsqHnWpBHSNeR0KxbLZD7bztlZVj7I8vgeYG9SYqbeFGh0TM/KVtC6fg53nrWHl3VfZFvb5BiQFcY6Q=="
      },
      "Microsoft.SourceLink.Common": {
        "type": "Transitive",
        "resolved": "1.1.1",
        "contentHash": "WMcGpWKrmJmzrNeuaEb23bEMnbtR/vLmvZtkAP5qWu7vQsY59GqfRJd65sFpBszbd2k/bQ8cs8eWawQKAabkVg=="
      },
      "System.Buffers": {
        "type": "Transitive",
        "resolved": "4.5.1",
        "contentHash": "Rw7ijyl1qqRS0YQD/WycNst8hUUMgrMH4FCn1nNm27M4VxchZ1js3fVjQaANHO5f3sN4isvP4a+Met9Y4YomAg=="
      },
      "System.Memory": {
        "type": "Transitive",
        "resolved": "4.5.4",
        "contentHash": "1MbJTHS1lZ4bS4FmsJjnuGJOu88ZzTT2rLvrhW7Ygic+pC0NWA+3hgAen0HRdsocuQXCkUTdFn9yHJJhsijDXw==",
        "dependencies": {
          "System.Buffers": "4.5.1",
          "System.Numerics.Vectors": "4.4.0",
          "System.Runtime.CompilerServices.Unsafe": "4.5.3"
        }
      },
      "System.Numerics.Vectors": {
        "type": "Transitive",
        "resolved": "4.4.0",
        "contentHash": "UiLzLW+Lw6HLed1Hcg+8jSRttrbuXv7DANVj0DkL9g6EnnzbL75EB7EWsw5uRbhxd/4YdG8li5XizGWepmG3PQ=="
      },
      "System.Runtime.CompilerServices.Unsafe": {
        "type": "Transitive",
        "resolved": "4.5.3",
        "contentHash": "3TIsJhD1EiiT0w2CcDMN/iSSwnNnsrnbzeVHSKkaEgV85txMprmuO+Yq2AdSbeVGcg28pdNDTPK87tJhX7VFHw=="
      },
      "System.Threading.Tasks.Extensions": {
        "type": "Transitive",
        "resolved": "4.5.4",
        "contentHash": "zteT+G8xuGu6mS+mzDzYXbzS7rd3K6Fjb9RiZlYlJPam2/hU7JCBZBVEcywNuR+oZ1ncTvc/cq0faRr3P01OVg==",
        "dependencies": {
          "System.Runtime.CompilerServices.Unsafe": "4.5.3"
        }
      }
    },
    "net6.0": {
      "IsExternalInit": {
        "type": "Direct",
<<<<<<< HEAD
        "requested": "[2022.1.0, )",
        "resolved": "2022.1.0",
        "contentHash": "ASfpoFJxiRsC9Xc4TWuPM41Zb/gl64xwfMOhnOZ3RnVWGYIZchjpWQV5zshJgoc/ZxVtgjaF7b577lURj7E6ig=="
=======
        "requested": "[1.0.2, )",
        "resolved": "1.0.2",
        "contentHash": "Vcztz9HRFvJfpjobZy6fqFVtd8bqQ1KCHp5jQBlqA6q3tu7HVp122g0ESxM/V7uqsCvbub55mCybHC7E96Uunw=="
>>>>>>> 86ce2139
      },
      "JetBrains.Annotations": {
        "type": "Direct",
<<<<<<< HEAD
=======
        "requested": "[2022.1.0, )",
        "resolved": "2022.1.0",
        "contentHash": "ASfpoFJxiRsC9Xc4TWuPM41Zb/gl64xwfMOhnOZ3RnVWGYIZchjpWQV5zshJgoc/ZxVtgjaF7b577lURj7E6ig=="
      },
      "Microsoft.CodeAnalysis.PublicApiAnalyzers": {
        "type": "Direct",
>>>>>>> 86ce2139
        "requested": "[3.3.3, )",
        "resolved": "3.3.3",
        "contentHash": "DWLeZtw2jszmzAh/MZXVo/Dy8fD9vcRaCIRZTaf2ppqaug8BGIV81dQdZfaYFlNuw7FyuZLVC5SZPZsCcePZhQ=="
      },
      "Microsoft.SourceLink.GitHub": {
        "type": "Direct",
        "requested": "[1.1.1, )",
        "resolved": "1.1.1",
        "contentHash": "IaJGnOv/M7UQjRJks7B6p7pbPnOwisYGOIzqCz5ilGFTApZ3ktOR+6zJ12ZRPInulBmdAf1SrGdDG2MU8g6XTw==",
        "dependencies": {
          "Microsoft.Build.Tasks.Git": "1.1.1",
          "Microsoft.SourceLink.Common": "1.1.1"
        }
      },
      "Newtonsoft.Json": {
        "type": "Direct",
        "requested": "[13.0.1, )",
        "resolved": "13.0.1",
        "contentHash": "ppPFpBcvxdsfUonNcvITKqLl3bqxWbDCZIzDWHzjpdAHRFfZe0Dw9HmA0+za13IdyrgJwpkDTDA9fHaxOrt20A=="
      },
      "Polly": {
        "type": "Direct",
        "requested": "[7.2.3, )",
        "resolved": "7.2.3",
        "contentHash": "DeCY0OFbNdNxsjntr1gTXHJ5pKUwYzp04Er2LLeN3g6pWhffsGuKVfMBLe1lw7x76HrPkLxKEFxBlpRxS2nDEQ=="
      },
      "System.IO.Pipelines": {
        "type": "Direct",
        "requested": "[6.0.3, )",
        "resolved": "6.0.3",
        "contentHash": "ryTgF+iFkpGZY1vRQhfCzX0xTdlV3pyaTTqRu2ETbEv+HlV7O6y7hyQURnghNIXvctl5DuZ//Dpks6HdL/Txgw=="
<<<<<<< HEAD
      },
      "System.Threading.Tasks.Extensions": {
        "type": "Direct",
        "requested": "[4.5.4, )",
        "resolved": "4.5.4",
        "contentHash": "zteT+G8xuGu6mS+mzDzYXbzS7rd3K6Fjb9RiZlYlJPam2/hU7JCBZBVEcywNuR+oZ1ncTvc/cq0faRr3P01OVg=="
=======
>>>>>>> 86ce2139
      },
      "Microsoft.Build.Tasks.Git": {
        "type": "Transitive",
        "resolved": "1.1.1",
        "contentHash": "AT3HlgTjsqHnWpBHSNeR0KxbLZD7bztlZVj7I8vgeYG9SYqbeFGh0TM/KVtC6fg53nrWHl3VfZFvb5BiQFcY6Q=="
      },
      "Microsoft.SourceLink.Common": {
        "type": "Transitive",
        "resolved": "1.1.1",
        "contentHash": "WMcGpWKrmJmzrNeuaEb23bEMnbtR/vLmvZtkAP5qWu7vQsY59GqfRJd65sFpBszbd2k/bQ8cs8eWawQKAabkVg=="
      }
    }
  }
}<|MERGE_RESOLUTION|>--- conflicted
+++ resolved
@@ -26,11 +26,7 @@
         "resolved": "1.0.2",
         "contentHash": "5/cSEVld+px/CuRrbohO/djfg6++eR6zGpy88MgqloXvkj//WXWpFZyu/OpkXPN0u5m+dN/EVwLNYFUxD4h2+A==",
         "dependencies": {
-<<<<<<< HEAD
-          "Microsoft.NETFramework.ReferenceAssemblies.net461": "1.0.2"
-=======
           "Microsoft.NETFramework.ReferenceAssemblies.net462": "1.0.2"
->>>>>>> 86ce2139
         }
       },
       "Microsoft.SourceLink.GitHub": {
@@ -93,17 +89,10 @@
         "resolved": "1.1.1",
         "contentHash": "AT3HlgTjsqHnWpBHSNeR0KxbLZD7bztlZVj7I8vgeYG9SYqbeFGh0TM/KVtC6fg53nrWHl3VfZFvb5BiQFcY6Q=="
       },
-<<<<<<< HEAD
-      "Microsoft.NETFramework.ReferenceAssemblies.net461": {
-        "type": "Transitive",
-        "resolved": "1.0.2",
-        "contentHash": "8shzGaD5pZi4npuJYCM3de6pl0zlefcbyTIvXIiCdsTqauZ7lAhdaJVtJSqlhYid9VosFAOygBykoJ1SEOlGWA=="
-=======
       "Microsoft.NETFramework.ReferenceAssemblies.net462": {
         "type": "Transitive",
         "resolved": "1.0.2",
         "contentHash": "vnWMOt5+4SLOLu5hlB54LMK5OHqsX+5ekbo6vb7USvCM5uA4UKtATuMvIAw69ak62F94c+3895XwF5TcjjzpVw=="
->>>>>>> 86ce2139
       },
       "Microsoft.SourceLink.Common": {
         "type": "Transitive",
@@ -152,27 +141,18 @@
     ".NETStandard,Version=v2.0": {
       "IsExternalInit": {
         "type": "Direct",
-<<<<<<< HEAD
+        "requested": "[1.0.2, )",
+        "resolved": "1.0.2",
+        "contentHash": "Vcztz9HRFvJfpjobZy6fqFVtd8bqQ1KCHp5jQBlqA6q3tu7HVp122g0ESxM/V7uqsCvbub55mCybHC7E96Uunw=="
+      },
+      "JetBrains.Annotations": {
+        "type": "Direct",
         "requested": "[2022.1.0, )",
         "resolved": "2022.1.0",
         "contentHash": "ASfpoFJxiRsC9Xc4TWuPM41Zb/gl64xwfMOhnOZ3RnVWGYIZchjpWQV5zshJgoc/ZxVtgjaF7b577lURj7E6ig=="
-=======
-        "requested": "[1.0.2, )",
-        "resolved": "1.0.2",
-        "contentHash": "Vcztz9HRFvJfpjobZy6fqFVtd8bqQ1KCHp5jQBlqA6q3tu7HVp122g0ESxM/V7uqsCvbub55mCybHC7E96Uunw=="
->>>>>>> 86ce2139
-      },
-      "JetBrains.Annotations": {
-        "type": "Direct",
-<<<<<<< HEAD
-=======
-        "requested": "[2022.1.0, )",
-        "resolved": "2022.1.0",
-        "contentHash": "ASfpoFJxiRsC9Xc4TWuPM41Zb/gl64xwfMOhnOZ3RnVWGYIZchjpWQV5zshJgoc/ZxVtgjaF7b577lURj7E6ig=="
       },
       "Microsoft.CodeAnalysis.PublicApiAnalyzers": {
         "type": "Direct",
->>>>>>> 86ce2139
         "requested": "[3.3.3, )",
         "resolved": "3.3.3",
         "contentHash": "DWLeZtw2jszmzAh/MZXVo/Dy8fD9vcRaCIRZTaf2ppqaug8BGIV81dQdZfaYFlNuw7FyuZLVC5SZPZsCcePZhQ=="
@@ -210,15 +190,9 @@
       },
       "Portable.System.DateTimeOnly": {
         "type": "Direct",
-<<<<<<< HEAD
-        "requested": "[6.0.3, )",
-        "resolved": "6.0.3",
-        "contentHash": "ryTgF+iFkpGZY1vRQhfCzX0xTdlV3pyaTTqRu2ETbEv+HlV7O6y7hyQURnghNIXvctl5DuZ//Dpks6HdL/Txgw==",
-=======
         "requested": "[6.0.1, )",
         "resolved": "6.0.1",
         "contentHash": "zYjaLhKPuyz2+namKOd3KqM48aQuCE1DlxTnNv59qJG+wzVFPhUq8h5/Ff4zHJ0iC4M22EWJ+CW1mTSJYb3Bew==",
->>>>>>> 86ce2139
         "dependencies": {
           "System.Memory": "4.5.4"
         }
@@ -286,27 +260,18 @@
     ".NETStandard,Version=v2.1": {
       "IsExternalInit": {
         "type": "Direct",
-<<<<<<< HEAD
+        "requested": "[1.0.2, )",
+        "resolved": "1.0.2",
+        "contentHash": "Vcztz9HRFvJfpjobZy6fqFVtd8bqQ1KCHp5jQBlqA6q3tu7HVp122g0ESxM/V7uqsCvbub55mCybHC7E96Uunw=="
+      },
+      "JetBrains.Annotations": {
+        "type": "Direct",
         "requested": "[2022.1.0, )",
         "resolved": "2022.1.0",
         "contentHash": "ASfpoFJxiRsC9Xc4TWuPM41Zb/gl64xwfMOhnOZ3RnVWGYIZchjpWQV5zshJgoc/ZxVtgjaF7b577lURj7E6ig=="
-=======
-        "requested": "[1.0.2, )",
-        "resolved": "1.0.2",
-        "contentHash": "Vcztz9HRFvJfpjobZy6fqFVtd8bqQ1KCHp5jQBlqA6q3tu7HVp122g0ESxM/V7uqsCvbub55mCybHC7E96Uunw=="
->>>>>>> 86ce2139
-      },
-      "JetBrains.Annotations": {
-        "type": "Direct",
-<<<<<<< HEAD
-=======
-        "requested": "[2022.1.0, )",
-        "resolved": "2022.1.0",
-        "contentHash": "ASfpoFJxiRsC9Xc4TWuPM41Zb/gl64xwfMOhnOZ3RnVWGYIZchjpWQV5zshJgoc/ZxVtgjaF7b577lURj7E6ig=="
       },
       "Microsoft.CodeAnalysis.PublicApiAnalyzers": {
         "type": "Direct",
->>>>>>> 86ce2139
         "requested": "[3.3.3, )",
         "resolved": "3.3.3",
         "contentHash": "DWLeZtw2jszmzAh/MZXVo/Dy8fD9vcRaCIRZTaf2ppqaug8BGIV81dQdZfaYFlNuw7FyuZLVC5SZPZsCcePZhQ=="
@@ -332,15 +297,12 @@
         "requested": "[7.2.3, )",
         "resolved": "7.2.3",
         "contentHash": "DeCY0OFbNdNxsjntr1gTXHJ5pKUwYzp04Er2LLeN3g6pWhffsGuKVfMBLe1lw7x76HrPkLxKEFxBlpRxS2nDEQ=="
-<<<<<<< HEAD
-=======
       },
       "Portable.System.DateTimeOnly": {
         "type": "Direct",
         "requested": "[6.0.1, )",
         "resolved": "6.0.1",
         "contentHash": "zYjaLhKPuyz2+namKOd3KqM48aQuCE1DlxTnNv59qJG+wzVFPhUq8h5/Ff4zHJ0iC4M22EWJ+CW1mTSJYb3Bew=="
->>>>>>> 86ce2139
       },
       "System.IO.Pipelines": {
         "type": "Direct",
@@ -400,27 +362,18 @@
     "net6.0": {
       "IsExternalInit": {
         "type": "Direct",
-<<<<<<< HEAD
+        "requested": "[1.0.2, )",
+        "resolved": "1.0.2",
+        "contentHash": "Vcztz9HRFvJfpjobZy6fqFVtd8bqQ1KCHp5jQBlqA6q3tu7HVp122g0ESxM/V7uqsCvbub55mCybHC7E96Uunw=="
+      },
+      "JetBrains.Annotations": {
+        "type": "Direct",
         "requested": "[2022.1.0, )",
         "resolved": "2022.1.0",
         "contentHash": "ASfpoFJxiRsC9Xc4TWuPM41Zb/gl64xwfMOhnOZ3RnVWGYIZchjpWQV5zshJgoc/ZxVtgjaF7b577lURj7E6ig=="
-=======
-        "requested": "[1.0.2, )",
-        "resolved": "1.0.2",
-        "contentHash": "Vcztz9HRFvJfpjobZy6fqFVtd8bqQ1KCHp5jQBlqA6q3tu7HVp122g0ESxM/V7uqsCvbub55mCybHC7E96Uunw=="
->>>>>>> 86ce2139
-      },
-      "JetBrains.Annotations": {
-        "type": "Direct",
-<<<<<<< HEAD
-=======
-        "requested": "[2022.1.0, )",
-        "resolved": "2022.1.0",
-        "contentHash": "ASfpoFJxiRsC9Xc4TWuPM41Zb/gl64xwfMOhnOZ3RnVWGYIZchjpWQV5zshJgoc/ZxVtgjaF7b577lURj7E6ig=="
       },
       "Microsoft.CodeAnalysis.PublicApiAnalyzers": {
         "type": "Direct",
->>>>>>> 86ce2139
         "requested": "[3.3.3, )",
         "resolved": "3.3.3",
         "contentHash": "DWLeZtw2jszmzAh/MZXVo/Dy8fD9vcRaCIRZTaf2ppqaug8BGIV81dQdZfaYFlNuw7FyuZLVC5SZPZsCcePZhQ=="
@@ -452,15 +405,6 @@
         "requested": "[6.0.3, )",
         "resolved": "6.0.3",
         "contentHash": "ryTgF+iFkpGZY1vRQhfCzX0xTdlV3pyaTTqRu2ETbEv+HlV7O6y7hyQURnghNIXvctl5DuZ//Dpks6HdL/Txgw=="
-<<<<<<< HEAD
-      },
-      "System.Threading.Tasks.Extensions": {
-        "type": "Direct",
-        "requested": "[4.5.4, )",
-        "resolved": "4.5.4",
-        "contentHash": "zteT+G8xuGu6mS+mzDzYXbzS7rd3K6Fjb9RiZlYlJPam2/hU7JCBZBVEcywNuR+oZ1ncTvc/cq0faRr3P01OVg=="
-=======
->>>>>>> 86ce2139
       },
       "Microsoft.Build.Tasks.Git": {
         "type": "Transitive",
