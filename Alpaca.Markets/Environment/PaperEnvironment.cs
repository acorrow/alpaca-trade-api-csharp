﻿namespace Alpaca.Markets;

internal sealed class PaperEnvironment : IEnvironment
{
    public Uri AlpacaTradingApi => new("https://paper-api.alpaca.markets");

    public Uri AlpacaDataApi => Environments.Live.AlpacaDataApi;

    public Uri AlpacaStreamingApi => new("wss://paper-api.alpaca.markets/stream");

<<<<<<< HEAD
        public Uri AlpacaDataStreamingApi => new ("wss://stream.data.alpaca.markets/v2/iex");

        public Uri AlpacaNewsStreamingApi => Environments.Live.AlpacaNewsStreamingApi;

        public Uri AlpacaCryptoStreamingApi => Environments.Live.AlpacaCryptoStreamingApi;
    }
=======
    public Uri AlpacaDataStreamingApi => new("wss://stream.data.alpaca.markets/v2/iex");

    public Uri AlpacaCryptoStreamingApi => Environments.Live.AlpacaCryptoStreamingApi;

    public Uri AlpacaNewsStreamingApi => Environments.Live.AlpacaNewsStreamingApi;
>>>>>>> 86ce2139
}<|MERGE_RESOLUTION|>--- conflicted
+++ resolved
@@ -8,18 +8,9 @@
 
     public Uri AlpacaStreamingApi => new("wss://paper-api.alpaca.markets/stream");
 
-<<<<<<< HEAD
-        public Uri AlpacaDataStreamingApi => new ("wss://stream.data.alpaca.markets/v2/iex");
-
-        public Uri AlpacaNewsStreamingApi => Environments.Live.AlpacaNewsStreamingApi;
-
-        public Uri AlpacaCryptoStreamingApi => Environments.Live.AlpacaCryptoStreamingApi;
-    }
-=======
     public Uri AlpacaDataStreamingApi => new("wss://stream.data.alpaca.markets/v2/iex");
 
     public Uri AlpacaCryptoStreamingApi => Environments.Live.AlpacaCryptoStreamingApi;
 
     public Uri AlpacaNewsStreamingApi => Environments.Live.AlpacaNewsStreamingApi;
->>>>>>> 86ce2139
 }