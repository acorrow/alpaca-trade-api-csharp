--- conflicted
+++ resolved
@@ -8,20 +8,8 @@
 
         public Uri AlpacaDataApi => Environments.Live.AlpacaDataApi;
 
-<<<<<<< HEAD
-        public Uri PolygonDataApi => throw new InvalidOperationException(
-            "Polygon.io REST API is not available on this environment.");
-
-        public Uri AlpacaStreamingApi { get; } = new Uri("wss://paper-api.alpaca.markets/stream");
-
-        public Uri PolygonStreamingApi => throw new InvalidOperationException(
-            "Polygon.io streaming API is not available on this environment.");
-
-        public Uri AlpacaDataStreamingApi => new Uri("wss://stream.data.alpaca.markets/v2/iex");
-=======
         public Uri AlpacaStreamingApi => new ("wss://paper-api.alpaca.markets/stream");
 
         public Uri AlpacaDataStreamingApi => new ("wss://stream.data.alpaca.markets/v2/iex");
->>>>>>> fc04a344
     }
 }