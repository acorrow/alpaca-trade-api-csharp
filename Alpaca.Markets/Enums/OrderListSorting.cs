﻿using System;
using System.Runtime.Serialization;
using Newtonsoft.Json;
using Newtonsoft.Json.Converters;

namespace Alpaca.Markets
{
    /// <summary>
    /// Order statuses sorting direction for old <see cref="RestClient.ListOrdersAsync"/> call from Alpaca REST API.
    /// </summary>
    [JsonConverter(typeof(StringEnumConverter))]
<<<<<<< HEAD
    [Obsolete("Use SortDirection enum instead of this one.", false)]
=======
    [Obsolete("Use SortDirection enum instead of this one.", true)]
>>>>>>> d6955921
    public enum OrderListSorting
    {
        /// <summary>
        /// Descending sort order
        /// </summary>
        [EnumMember(Value = "desc")]
        Descending,

        /// <summary>
        /// Ascending sort order
        /// </summary>
        [EnumMember(Value = "asc")]
        Ascending,
    }
}<|MERGE_RESOLUTION|>--- conflicted
+++ resolved
@@ -9,11 +9,7 @@
     /// Order statuses sorting direction for old <see cref="RestClient.ListOrdersAsync"/> call from Alpaca REST API.
     /// </summary>
     [JsonConverter(typeof(StringEnumConverter))]
-<<<<<<< HEAD
-    [Obsolete("Use SortDirection enum instead of this one.", false)]
-=======
     [Obsolete("Use SortDirection enum instead of this one.", true)]
->>>>>>> d6955921
     public enum OrderListSorting
     {
         /// <summary>
