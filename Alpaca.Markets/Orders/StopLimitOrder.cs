--- conflicted
+++ resolved
@@ -25,26 +25,8 @@
     /// <summary>
     /// Gets or sets the new order stop price.
     /// </summary>
-<<<<<<< HEAD
-    public sealed class StopLimitOrder : SimpleOrderBase
-    {
-        internal StopLimitOrder(
-            String symbol,
-            OrderQuantity quantity,
-            OrderSide side,
-            Decimal stopPrice,
-            Decimal limitPrice)
-            : base(
-                symbol, quantity, side,
-                OrderType.StopLimit)
-        {
-            StopPrice = stopPrice;
-            LimitPrice = limitPrice;
-        }
-=======
     [UsedImplicitly]
     public Decimal StopPrice { get; }
->>>>>>> 86ce2139
 
     /// <summary>
     /// Gets or sets the new order limit price.
@@ -52,47 +34,6 @@
     [UsedImplicitly]
     public Decimal LimitPrice { get; set; }
 
-<<<<<<< HEAD
-        /// <summary>
-        /// Gets or sets the new order limit price.
-        /// </summary>
-        [UsedImplicitly]
-        public Decimal LimitPrice { get; set; }
-                
-        /// <summary>
-        /// Creates new buy stop limit order using specified symbol and quantity.
-        /// </summary>
-        /// <param name="symbol">Order asset name.</param>
-        /// <param name="quantity">Order quantity.</param>
-        /// <param name="stopPrice">Order stop price.</param>
-        /// <param name="limitPrice">Order limit price.</param>
-        /// <returns>The new <see cref="StopLimitOrder"/> object instance.</returns>
-        [UsedImplicitly]
-        public static StopLimitOrder Buy(
-            String symbol,
-            OrderQuantity quantity,
-            Decimal stopPrice,
-            Decimal limitPrice) =>
-            new (
-                symbol, quantity, OrderSide.Buy, stopPrice, limitPrice);
-
-        /// <summary>
-        /// Creates new sell stop limit order using specified symbol and quantity.
-        /// </summary>
-        /// <param name="symbol">Order asset name.</param>
-        /// <param name="quantity">Order quantity.</param>
-        /// <param name="stopPrice">Order stop price.</param>
-        /// <param name="limitPrice">Order limit price.</param>
-        /// <returns>The new <see cref="StopLimitOrder"/> object instance.</returns>
-        [UsedImplicitly]
-        public static StopLimitOrder Sell(
-            String symbol,
-            OrderQuantity quantity,
-            Decimal stopPrice,
-            Decimal limitPrice) =>
-            new (
-                symbol, quantity, OrderSide.Sell, stopPrice, limitPrice);
-=======
     /// <summary>
     /// Creates new buy stop limit order using specified symbol and quantity.
     /// </summary>
@@ -126,7 +67,6 @@
         Decimal limitPrice) =>
         new(
             symbol, quantity, OrderSide.Sell, stopPrice, limitPrice);
->>>>>>> 86ce2139
 
     internal override JsonNewOrder GetJsonRequest() =>
         base.GetJsonRequest()
