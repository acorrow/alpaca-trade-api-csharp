--- conflicted
+++ resolved
@@ -1,9 +1,4 @@
-<<<<<<< HEAD
-﻿using System;
-using JetBrains.Annotations;
-=======
 ﻿namespace Alpaca.Markets;
->>>>>>> 86ce2139
 
 /// <summary>
 /// Encapsulates data required for placing take profit order on the Alpaca REST API.
@@ -34,47 +29,6 @@
     /// <summary>
     /// Creates a new instance of the <see cref="BracketOrder"/> order from the current order.
     /// </summary>
-<<<<<<< HEAD
-    public sealed class TakeProfitOrder : AdvancedOrderBase, ITakeProfit
-    {
-        internal TakeProfitOrder(
-            SimpleOrderBase baseOrder,
-            Decimal limitPrice)
-            : base(
-                baseOrder,
-                OrderClass.OneTriggersOther) =>
-            LimitPrice = limitPrice;
-
-        /// <inheritdoc />
-        public Decimal LimitPrice { get; }
-        
-        /// <summary>
-        /// Creates a new instance of the <see cref="BracketOrder"/> order from the current order.
-        /// </summary>
-        /// <param name="stopLossStopPrice">Stop loss order stop price.</param>
-        /// <returns>New advanced order representing pair of original order and stop loss order.</returns>
-        [UsedImplicitly]
-        public BracketOrder StopLoss(
-            Decimal stopLossStopPrice) =>
-            new (BaseOrder, LimitPrice, stopLossStopPrice, null);
-
-        /// <summary>
-        /// Creates a new instance of the <see cref="BracketOrder"/> order from the current order.
-        /// </summary>
-        /// <param name="stopLossStopPrice">Stop loss order stop price.</param>
-        /// <param name="stopLossLimitPrice">Stop loss order limit price.</param>
-        /// <returns>New advanced order representing pair of original order and stop loss order.</returns>
-        [UsedImplicitly]
-        public BracketOrder StopLoss(
-            Decimal stopLossStopPrice,
-            Decimal stopLossLimitPrice) =>
-            new (BaseOrder, LimitPrice, stopLossStopPrice, stopLossLimitPrice);
-
-        internal override JsonNewOrder GetJsonRequest() =>
-            base.GetJsonRequest()
-                .WithTakeProfit(this);
-    }
-=======
     /// <param name="stopLossStopPrice">Stop loss order stop price.</param>
     /// <param name="stopLossLimitPrice">Stop loss order limit price.</param>
     /// <returns>New advanced order representing pair of original order and stop loss order.</returns>
@@ -87,5 +41,4 @@
     internal override JsonNewOrder GetJsonRequest() =>
         base.GetJsonRequest()
             .WithTakeProfit(this);
->>>>>>> 86ce2139
 }