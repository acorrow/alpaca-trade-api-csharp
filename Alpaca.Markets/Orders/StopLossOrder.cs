--- conflicted
+++ resolved
@@ -1,9 +1,4 @@
-<<<<<<< HEAD
-﻿using System;
-using JetBrains.Annotations;
-=======
 ﻿namespace Alpaca.Markets;
->>>>>>> 86ce2139
 
 /// <summary>
 /// Encapsulates data required for placing stop loss order on the Alpaca REST API.
@@ -18,46 +13,13 @@
             baseOrder,
             OrderClass.OneTriggersOther)
     {
-<<<<<<< HEAD
-        internal StopLossOrder(
-            SimpleOrderBase baseOrder,
-            Decimal stopPrice,
-            Decimal? limitPrice)
-            : base(
-                baseOrder, 
-                OrderClass.OneTriggersOther)
-        {
-            LimitPrice = limitPrice;
-            StopPrice = stopPrice;
-        }
-=======
         LimitPrice = limitPrice;
         StopPrice = stopPrice;
     }
->>>>>>> 86ce2139
 
     /// <inheritdoc />
     public Decimal StopPrice { get; }
 
-<<<<<<< HEAD
-        /// <inheritdoc />
-        public Decimal? LimitPrice { get; }
-
-        /// <summary>
-        /// Creates a new instance of the <see cref="BracketOrder"/> order from the current order.
-        /// </summary>
-        /// <param name="takeProfitLimitPrice">Take profit order limit price.</param>
-        /// <returns>New advanced order representing pair of original order and take profit order.</returns>
-        [UsedImplicitly]
-        public BracketOrder TakeProfit(
-            Decimal takeProfitLimitPrice) =>
-            new(BaseOrder, takeProfitLimitPrice, StopPrice, LimitPrice);
-
-        internal override JsonNewOrder GetJsonRequest() =>
-            base.GetJsonRequest()
-                .WithStopLoss(this);
-    }
-=======
     /// <inheritdoc />
     public Decimal? LimitPrice { get; }
 
@@ -74,5 +36,4 @@
     internal override JsonNewOrder GetJsonRequest() =>
         base.GetJsonRequest()
             .WithStopLoss(this);
->>>>>>> 86ce2139
 }