--- conflicted
+++ resolved
@@ -19,55 +19,6 @@
     /// <summary>
     /// Gets order trail offset value (in dollars or percent).
     /// </summary>
-<<<<<<< HEAD
-    public sealed class TrailingStopOrder : SimpleOrderBase
-    {
-        internal TrailingStopOrder(
-            String symbol,
-            OrderQuantity quantity,
-            OrderSide side,
-            TrailOffset trailOffset)
-            : base(
-                symbol, quantity, side,
-                OrderType.TrailingStop) =>
-            TrailOffset = trailOffset;
-
-        /// <summary>
-        /// Gets order trail offset value (in dollars or percents).
-        /// </summary>
-        [UsedImplicitly]
-        public TrailOffset TrailOffset { get; }
-
-        /// <summary>
-        /// Creates new buy market order using specified symbol and quantity.
-        /// </summary>
-        /// <param name="symbol">Order asset name.</param>
-        /// <param name="quantity">Order quantity.</param>
-        /// <param name="trailOffset">Trailing stop order offset.</param>
-        /// <returns>The new <see cref="MarketOrder"/> object instance.</returns>
-        [UsedImplicitly]
-        public static TrailingStopOrder Buy(
-            String symbol,
-            OrderQuantity quantity,
-            TrailOffset trailOffset) =>
-            new (
-                symbol, quantity, OrderSide.Buy, trailOffset);
-
-        /// <summary>
-        /// Creates new sell market order using specified symbol and quantity.
-        /// </summary>
-        /// <param name="symbol">Order asset name.</param>
-        /// <param name="quantity">Order quantity.</param>
-        /// <param name="trailOffset">Trailing stop order offset.</param>
-        /// <returns>The new <see cref="MarketOrder"/> object instance.</returns>
-        [UsedImplicitly]
-        public static TrailingStopOrder Sell(
-            String symbol,
-            OrderQuantity quantity,
-            TrailOffset trailOffset) =>
-            new(
-                symbol, quantity, OrderSide.Sell, trailOffset);
-=======
     [UsedImplicitly]
     public TrailOffset TrailOffset { get; }
 
@@ -100,7 +51,6 @@
         TrailOffset trailOffset) =>
         new(
             symbol, quantity, OrderSide.Sell, trailOffset);
->>>>>>> 86ce2139
 
     internal override JsonNewOrder GetJsonRequest() =>
         base.GetJsonRequest()
