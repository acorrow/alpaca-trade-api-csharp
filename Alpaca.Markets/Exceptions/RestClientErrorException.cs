--- conflicted
+++ resolved
@@ -1,10 +1,4 @@
-<<<<<<< HEAD
-using System;
 using System.Net;
-using System.Net.Http;
-=======
-using System.Net;
->>>>>>> 86ce2139
 
 namespace Alpaca.Markets;
 
@@ -62,50 +56,16 @@
         ErrorCode = error.Code;
     }
 
-<<<<<<< HEAD
-        internal RestClientErrorException(
-            HttpResponseMessage message,
-            JsonError error)
-            : base(error.Message)
-        {
-            HttpStatusCode = message.StatusCode;
-            ErrorCode = error.Code;
-        }
-=======
     internal RestClientErrorException(
         JsonStreamError error)
         : base(error.Message) =>
         ErrorCode = error.Code;
->>>>>>> 86ce2139
 
     internal RestClientErrorException(
         HttpResponseMessage message)
         : base(message.ReasonPhrase ?? String.Empty) =>
         ErrorCode = (Int32)(HttpStatusCode = message.StatusCode);
 
-<<<<<<< HEAD
-        internal RestClientErrorException(
-            HttpResponseMessage message)
-            : base(message.ReasonPhrase ?? String.Empty) =>
-            ErrorCode = (Int32)(HttpStatusCode = message.StatusCode);
-
-        internal RestClientErrorException(
-            HttpResponseMessage message,
-            Exception exception)
-            : base(message.ReasonPhrase ?? String.Empty, exception) =>
-            ErrorCode = (Int32)(HttpStatusCode = message.StatusCode);
-
-        /// <summary>
-        /// Gets original error code returned by REST API endpoint.
-        /// </summary>
-        public Int32 ErrorCode { get; }
-
-        /// <summary>
-        /// Gets original HTTP status code returned by REST API endpoint.
-        /// </summary>
-        public HttpStatusCode? HttpStatusCode { get; }
-    }
-=======
     internal RestClientErrorException(
         HttpResponseMessage message,
         Exception exception)
@@ -121,5 +81,4 @@
     /// Gets original HTTP status code returned by REST API endpoint.
     /// </summary>
     public HttpStatusCode? HttpStatusCode { get; }
->>>>>>> 86ce2139
 }