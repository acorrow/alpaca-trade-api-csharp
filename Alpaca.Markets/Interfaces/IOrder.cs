﻿namespace Alpaca.Markets;

/// <summary>
/// Encapsulates order information from Alpaca REST API.
/// </summary>
[CLSCompliant(false)]
public interface IOrder
{
    /// <summary>
<<<<<<< HEAD
    /// Encapsulates order information from Alpaca REST API.
    /// </summary>
    [CLSCompliant(false)]
    public interface IOrder
    {
        /// <summary>
        /// Gets unique server-side order identifier.
        /// </summary>
        [UsedImplicitly]
        Guid OrderId { get; }

        /// <summary>
        /// Gets client-side order identifier.
        /// </summary>
        [UsedImplicitly]
        String? ClientOrderId { get; }

        /// <summary>
        /// Gets order creation timestamp in UTC time zone.
        /// </summary>
        [UsedImplicitly]
        DateTime? CreatedAtUtc { get; }

        /// <summary>
        /// Gets last order update timestamp in UTC time zone.
        /// </summary>
        [UsedImplicitly]
        DateTime? UpdatedAtUtc { get; }

        /// <summary>
        /// Gets order submission timestamp in UTC time zone.
        /// </summary>
        [UsedImplicitly]
        DateTime? SubmittedAtUtc { get; }

        /// <summary>
        /// Gets order fill timestamp in UTC time zone.
        /// </summary>
        [UsedImplicitly]
        DateTime? FilledAtUtc { get; }

        /// <summary>
        /// Gets order expiration timestamp in UTC time zone.
        /// </summary>
        [UsedImplicitly]
        DateTime? ExpiredAtUtc { get; }

        /// <summary>
        /// Gets order cancellation timestamp in UTC time zone.
        /// </summary>
        [UsedImplicitly]
        DateTime? CancelledAtUtc { get; }

        /// <summary>
        /// Gets order rejection timestamp in UTC time zone.
        /// </summary>
        [UsedImplicitly]
        DateTime? FailedAtUtc { get; }

        /// <summary>
        /// Gets order replacement timestamp in UTC time zone.
        /// </summary>
        [UsedImplicitly]
        DateTime? ReplacedAtUtc { get; }

        /// <summary>
        /// Gets unique asset identifier.
        /// </summary>
        [UsedImplicitly]
        Guid AssetId { get; }

        /// <summary>
        /// Gets asset name.
        /// </summary>
        [UsedImplicitly]
        String Symbol { get; }

        /// <summary>
        /// Gets asset class.
        /// </summary>
        [UsedImplicitly]
        AssetClass AssetClass { get; }

        /// <summary>
        /// Gets original notional order quantity (with the fractional part).
        /// </summary>
        Decimal? Notional { get; }

        /// <summary>
        /// Gets original fractional order quantity (with the fractional part).
        /// </summary>
        Decimal? Quantity { get; }

        /// <summary>
        /// Gets filled order quantity (with the fractional part).
        /// </summary>
        [UsedImplicitly]
        Decimal FilledQuantity { get; }

        /// <summary>
        /// Gets original order quantity (rounded to the nearest integer).
        /// </summary>
        [UsedImplicitly]
        Int64 IntegerQuantity { get; }

        /// <summary>
        /// Gets filled order quantity (rounded to the nearest integer).
        /// </summary>
        [UsedImplicitly]
        Int64 IntegerFilledQuantity { get; }

        /// <summary>
        /// Gets order type.
        /// </summary>
        [UsedImplicitly]
        OrderType OrderType { get; }

        /// <summary>
        /// Gets order class.
        /// </summary>
        [UsedImplicitly]
        OrderClass OrderClass { get; }

        /// <summary>
        /// Gets order side (buy or sell).
        /// </summary>
        [UsedImplicitly]
        OrderSide OrderSide { get; }

        /// <summary>
        /// Gets order duration.
        /// </summary>
        [UsedImplicitly]
        TimeInForce TimeInForce { get; }

        /// <summary>
        /// Gets order limit price for limit and stop-limit orders.
        /// </summary>
        [UsedImplicitly]
        Decimal? LimitPrice { get; }

        /// <summary>
        /// Gets order stop price for stop and stop-limit orders.
        /// </summary>
        [UsedImplicitly]
        Decimal? StopPrice { get; }
        
        /// <summary>
        /// Gets the profit taking limit price for advanced order types.
        /// </summary>
        [UsedImplicitly]
        public Decimal? TrailOffsetInDollars { get; }

        /// <summary>
        /// Gets the stop loss stop price for advanced order types.
        /// </summary>
        [UsedImplicitly]
        public Decimal? TrailOffsetInPercent { get; }

        /// <summary>
        /// Gets the current high water mark price for trailing stop orders.
        /// </summary>
        [UsedImplicitly]
        public Decimal? HighWaterMark { get;  }

        /// <summary>
        /// Gets order average fill price.
        /// </summary>
        [UsedImplicitly]
        Decimal? AverageFillPrice { get; }

        /// <summary>
        /// Gets current order status.
        /// </summary>
        [UsedImplicitly]
        OrderStatus OrderStatus { get; }

        /// <summary>
        /// Gets the order ID that this order was replaced by.
        /// </summary>
        [UsedImplicitly]
        Guid? ReplacedByOrderId { get; }

        /// <summary>
        /// Gets the order ID that this order replaces.
        /// </summary>
        [UsedImplicitly]
        Guid? ReplacesOrderId { get; }

        /// <summary>
        /// Gets legs for this order.
        /// </summary>
        [UsedImplicitly]
        IReadOnlyList<IOrder>? Legs { get; }
    }
=======
    /// Gets unique server-side order identifier.
    /// </summary>
    [UsedImplicitly]
    Guid OrderId { get; }

    /// <summary>
    /// Gets client-side (user specified) order identifier. Client Order IDs must be unique.
    /// </summary>
    [UsedImplicitly]
    String? ClientOrderId { get; }

    /// <summary>
    /// Gets order creation timestamp in UTC.
    /// </summary>
    [UsedImplicitly]
    DateTime? CreatedAtUtc { get; }

    /// <summary>
    /// Gets last order update timestamp in UTC.
    /// </summary>
    [UsedImplicitly]
    DateTime? UpdatedAtUtc { get; }

    /// <summary>
    /// Gets order submission timestamp in UTC.
    /// </summary>
    [UsedImplicitly]
    DateTime? SubmittedAtUtc { get; }

    /// <summary>
    /// Gets order fill timestamp in UTC.
    /// </summary>
    [UsedImplicitly]
    DateTime? FilledAtUtc { get; }

    /// <summary>
    /// Gets order expiration timestamp in UTC.
    /// </summary>
    [UsedImplicitly]
    DateTime? ExpiredAtUtc { get; }

    /// <summary>
    /// Gets order cancellation timestamp in UTC.
    /// </summary>
    [UsedImplicitly]
    DateTime? CancelledAtUtc { get; }

    /// <summary>
    /// Gets order rejection timestamp in UTC.
    /// </summary>
    [UsedImplicitly]
    DateTime? FailedAtUtc { get; }

    /// <summary>
    /// Gets order replacement timestamp in UTC.
    /// </summary>
    [UsedImplicitly]
    DateTime? ReplacedAtUtc { get; }

    /// <summary>
    /// Gets unique asset identifier.
    /// </summary>
    [UsedImplicitly]
    Guid AssetId { get; }

    /// <summary>
    /// Gets asset symbol.
    /// </summary>
    [UsedImplicitly]
    String Symbol { get; }

    /// <summary>
    /// Gets asset class.
    /// </summary>
    [UsedImplicitly]
    AssetClass AssetClass { get; }

    /// <summary>
    /// Gets original notional order quantity (with the fractional part).
    /// </summary>
    Decimal? Notional { get; }

    /// <summary>
    /// Gets original fractional order quantity (with the fractional part).
    /// </summary>
    Decimal? Quantity { get; }

    /// <summary>
    /// Gets filled order quantity (with the fractional part).
    /// </summary>
    [UsedImplicitly]
    Decimal FilledQuantity { get; }

    /// <summary>
    /// Gets original order quantity (rounded to the nearest integer).
    /// </summary>
    [UsedImplicitly]
    Int64 IntegerQuantity { get; }

    /// <summary>
    /// Gets filled order quantity (rounded to the nearest integer).
    /// </summary>
    [UsedImplicitly]
    Int64 IntegerFilledQuantity { get; }

    /// <summary>
    /// Gets order type.
    /// </summary>
    [UsedImplicitly]
    OrderType OrderType { get; }

    /// <summary>
    /// Gets order class.
    /// </summary>
    [UsedImplicitly]
    OrderClass OrderClass { get; }

    /// <summary>
    /// Gets order side (buy or sell).
    /// </summary>
    [UsedImplicitly]
    OrderSide OrderSide { get; }

    /// <summary>
    /// Gets order duration.
    /// </summary>
    [UsedImplicitly]
    TimeInForce TimeInForce { get; }

    /// <summary>
    /// Gets order limit price for limit and stop-limit orders.
    /// </summary>
    [UsedImplicitly]
    Decimal? LimitPrice { get; }

    /// <summary>
    /// Gets order stop price for stop and stop-limit orders.
    /// </summary>
    [UsedImplicitly]
    Decimal? StopPrice { get; }

    /// <summary>
    /// Gets the profit taking limit price for advanced order types.
    /// </summary>
    [UsedImplicitly]
    public Decimal? TrailOffsetInDollars { get; }

    /// <summary>
    /// Gets the stop loss stop price for advanced order types.
    /// </summary>
    [UsedImplicitly]
    public Decimal? TrailOffsetInPercent { get; }

    /// <summary>
    /// Gets the current high water mark price for trailing stop orders.
    /// </summary>
    [UsedImplicitly]
    public Decimal? HighWaterMark { get; }

    /// <summary>
    /// Gets order average fill price.
    /// </summary>
    [UsedImplicitly]
    Decimal? AverageFillPrice { get; }

    /// <summary>
    /// Gets current order status.
    /// </summary>
    [UsedImplicitly]
    OrderStatus OrderStatus { get; }

    /// <summary>
    /// Gets the order ID that this order was replaced by.
    /// </summary>
    [UsedImplicitly]
    Guid? ReplacedByOrderId { get; }

    /// <summary>
    /// Gets the order ID that this order replaces.
    /// </summary>
    [UsedImplicitly]
    Guid? ReplacesOrderId { get; }

    /// <summary>
    /// Gets legs for this order.
    /// </summary>
    [UsedImplicitly]
    IReadOnlyList<IOrder> Legs { get; }
>>>>>>> 86ce2139
}<|MERGE_RESOLUTION|>--- conflicted
+++ resolved
@@ -7,203 +7,6 @@
 public interface IOrder
 {
     /// <summary>
-<<<<<<< HEAD
-    /// Encapsulates order information from Alpaca REST API.
-    /// </summary>
-    [CLSCompliant(false)]
-    public interface IOrder
-    {
-        /// <summary>
-        /// Gets unique server-side order identifier.
-        /// </summary>
-        [UsedImplicitly]
-        Guid OrderId { get; }
-
-        /// <summary>
-        /// Gets client-side order identifier.
-        /// </summary>
-        [UsedImplicitly]
-        String? ClientOrderId { get; }
-
-        /// <summary>
-        /// Gets order creation timestamp in UTC time zone.
-        /// </summary>
-        [UsedImplicitly]
-        DateTime? CreatedAtUtc { get; }
-
-        /// <summary>
-        /// Gets last order update timestamp in UTC time zone.
-        /// </summary>
-        [UsedImplicitly]
-        DateTime? UpdatedAtUtc { get; }
-
-        /// <summary>
-        /// Gets order submission timestamp in UTC time zone.
-        /// </summary>
-        [UsedImplicitly]
-        DateTime? SubmittedAtUtc { get; }
-
-        /// <summary>
-        /// Gets order fill timestamp in UTC time zone.
-        /// </summary>
-        [UsedImplicitly]
-        DateTime? FilledAtUtc { get; }
-
-        /// <summary>
-        /// Gets order expiration timestamp in UTC time zone.
-        /// </summary>
-        [UsedImplicitly]
-        DateTime? ExpiredAtUtc { get; }
-
-        /// <summary>
-        /// Gets order cancellation timestamp in UTC time zone.
-        /// </summary>
-        [UsedImplicitly]
-        DateTime? CancelledAtUtc { get; }
-
-        /// <summary>
-        /// Gets order rejection timestamp in UTC time zone.
-        /// </summary>
-        [UsedImplicitly]
-        DateTime? FailedAtUtc { get; }
-
-        /// <summary>
-        /// Gets order replacement timestamp in UTC time zone.
-        /// </summary>
-        [UsedImplicitly]
-        DateTime? ReplacedAtUtc { get; }
-
-        /// <summary>
-        /// Gets unique asset identifier.
-        /// </summary>
-        [UsedImplicitly]
-        Guid AssetId { get; }
-
-        /// <summary>
-        /// Gets asset name.
-        /// </summary>
-        [UsedImplicitly]
-        String Symbol { get; }
-
-        /// <summary>
-        /// Gets asset class.
-        /// </summary>
-        [UsedImplicitly]
-        AssetClass AssetClass { get; }
-
-        /// <summary>
-        /// Gets original notional order quantity (with the fractional part).
-        /// </summary>
-        Decimal? Notional { get; }
-
-        /// <summary>
-        /// Gets original fractional order quantity (with the fractional part).
-        /// </summary>
-        Decimal? Quantity { get; }
-
-        /// <summary>
-        /// Gets filled order quantity (with the fractional part).
-        /// </summary>
-        [UsedImplicitly]
-        Decimal FilledQuantity { get; }
-
-        /// <summary>
-        /// Gets original order quantity (rounded to the nearest integer).
-        /// </summary>
-        [UsedImplicitly]
-        Int64 IntegerQuantity { get; }
-
-        /// <summary>
-        /// Gets filled order quantity (rounded to the nearest integer).
-        /// </summary>
-        [UsedImplicitly]
-        Int64 IntegerFilledQuantity { get; }
-
-        /// <summary>
-        /// Gets order type.
-        /// </summary>
-        [UsedImplicitly]
-        OrderType OrderType { get; }
-
-        /// <summary>
-        /// Gets order class.
-        /// </summary>
-        [UsedImplicitly]
-        OrderClass OrderClass { get; }
-
-        /// <summary>
-        /// Gets order side (buy or sell).
-        /// </summary>
-        [UsedImplicitly]
-        OrderSide OrderSide { get; }
-
-        /// <summary>
-        /// Gets order duration.
-        /// </summary>
-        [UsedImplicitly]
-        TimeInForce TimeInForce { get; }
-
-        /// <summary>
-        /// Gets order limit price for limit and stop-limit orders.
-        /// </summary>
-        [UsedImplicitly]
-        Decimal? LimitPrice { get; }
-
-        /// <summary>
-        /// Gets order stop price for stop and stop-limit orders.
-        /// </summary>
-        [UsedImplicitly]
-        Decimal? StopPrice { get; }
-        
-        /// <summary>
-        /// Gets the profit taking limit price for advanced order types.
-        /// </summary>
-        [UsedImplicitly]
-        public Decimal? TrailOffsetInDollars { get; }
-
-        /// <summary>
-        /// Gets the stop loss stop price for advanced order types.
-        /// </summary>
-        [UsedImplicitly]
-        public Decimal? TrailOffsetInPercent { get; }
-
-        /// <summary>
-        /// Gets the current high water mark price for trailing stop orders.
-        /// </summary>
-        [UsedImplicitly]
-        public Decimal? HighWaterMark { get;  }
-
-        /// <summary>
-        /// Gets order average fill price.
-        /// </summary>
-        [UsedImplicitly]
-        Decimal? AverageFillPrice { get; }
-
-        /// <summary>
-        /// Gets current order status.
-        /// </summary>
-        [UsedImplicitly]
-        OrderStatus OrderStatus { get; }
-
-        /// <summary>
-        /// Gets the order ID that this order was replaced by.
-        /// </summary>
-        [UsedImplicitly]
-        Guid? ReplacedByOrderId { get; }
-
-        /// <summary>
-        /// Gets the order ID that this order replaces.
-        /// </summary>
-        [UsedImplicitly]
-        Guid? ReplacesOrderId { get; }
-
-        /// <summary>
-        /// Gets legs for this order.
-        /// </summary>
-        [UsedImplicitly]
-        IReadOnlyList<IOrder>? Legs { get; }
-    }
-=======
     /// Gets unique server-side order identifier.
     /// </summary>
     [UsedImplicitly]
@@ -392,5 +195,4 @@
     /// </summary>
     [UsedImplicitly]
     IReadOnlyList<IOrder> Legs { get; }
->>>>>>> 86ce2139
 }