﻿namespace Alpaca.Markets;

/// <summary>
/// Provides unified type-safe access for websocket streaming APIs.
/// </summary>
public interface IStreamingClient : IDisposable
{
    /// <summary>
<<<<<<< HEAD
    /// Provides unified type-safe access for websocket streaming APIs.
    /// </summary>
    public interface IStreamingClient : IDisposable
    {
        /// <summary>
        /// Occurred when stream successfully connected.
        /// </summary>
        [UsedImplicitly]
        event Action<AuthStatus>? Connected;

        /// <summary>
        /// Occurred when underlying web socket successfully opened.
        /// </summary>
        [UsedImplicitly]
        event Action? SocketOpened;

        /// <summary>
        /// Occurred when underlying web socket successfully closed.
        /// </summary>
        [UsedImplicitly]
        event Action? SocketClosed;

        /// <summary>
        /// Occurred when any error happened in stream.
        /// </summary>
        [UsedImplicitly]
        event Action<Exception>? OnError;

        /// <summary>
        /// Occurred in case of non-critical events.
        /// </summary>
        [UsedImplicitly]
        event Action<String>? OnWarning;

        /// <summary>
        /// Opens connection to a streaming API.
        /// </summary>
        /// <param name="cancellationToken">A cancellation token that can be used by other objects or threads to receive notice of cancellation.</param>
        /// <returns>Awaitable task object for handling action completion in asynchronous mode.</returns>
        [UsedImplicitly]
        Task ConnectAsync(
            CancellationToken cancellationToken = default);

        /// <summary>
        /// Opens connection to a streaming API and awaits for authentication response.
        /// </summary>
        /// <param name="cancellationToken">A cancellation token that can be used by other objects or threads to receive notice of cancellation.</param>
        /// <returns>Awaitable task object for handling client authentication event in asynchronous mode.</returns>
        [UsedImplicitly]
        Task<AuthStatus> ConnectAndAuthenticateAsync(
            CancellationToken cancellationToken = default);

        /// <summary>
        /// Closes connection to a streaming API.
        /// </summary>
        /// <param name="cancellationToken">A cancellation token that can be used by other objects or threads to receive notice of cancellation.</param>
        /// <returns>Awaitable task object for handling action completion in asynchronous mode.</returns>
        [UsedImplicitly]
        Task DisconnectAsync(
            CancellationToken cancellationToken = default);
    }
=======
    /// Occurs when stream is successfully connected.
    /// </summary>
    [UsedImplicitly]
    event Action<AuthStatus>? Connected;

    /// <summary>
    /// Occurs when underlying web socket is successfully opened.
    /// </summary>
    [UsedImplicitly]
    event Action? SocketOpened;

    /// <summary>
    /// Occurs when underlying web socket is successfully closed.
    /// </summary>
    [UsedImplicitly]
    event Action? SocketClosed;

    /// <summary>
    /// Occurs when any error occurs in stream.
    /// </summary>
    [UsedImplicitly]
    event Action<Exception>? OnError;

    /// <summary>
    /// Occurs in case of non-critical events.
    /// </summary>
    [UsedImplicitly]
    event Action<String>? OnWarning;

    /// <summary>
    /// Opens connection to a streaming API.
    /// </summary>
    /// <param name="cancellationToken">A cancellation token that can be used by other objects or threads to receive notice of cancellation.</param>
    /// <returns>Awaitable task object for handling action completion in asynchronous mode.</returns>
    [UsedImplicitly]
    Task ConnectAsync(
        CancellationToken cancellationToken = default);

    /// <summary>
    /// Opens connection to a streaming API and awaits for authentication response.
    /// </summary>
    /// <param name="cancellationToken">A cancellation token that can be used by other objects or threads to receive notice of cancellation.</param>
    /// <returns>Awaitable task object for handling client authentication event in asynchronous mode.</returns>
    [UsedImplicitly]
    Task<AuthStatus> ConnectAndAuthenticateAsync(
        CancellationToken cancellationToken = default);

    /// <summary>
    /// Closes connection to a streaming API.
    /// </summary>
    /// <param name="cancellationToken">A cancellation token that can be used by other objects or threads to receive notice of cancellation.</param>
    /// <returns>Awaitable task object for handling action completion in asynchronous mode.</returns>
    [UsedImplicitly]
    Task DisconnectAsync(
        CancellationToken cancellationToken = default);
>>>>>>> 86ce2139
}<|MERGE_RESOLUTION|>--- conflicted
+++ resolved
@@ -6,69 +6,6 @@
 public interface IStreamingClient : IDisposable
 {
     /// <summary>
-<<<<<<< HEAD
-    /// Provides unified type-safe access for websocket streaming APIs.
-    /// </summary>
-    public interface IStreamingClient : IDisposable
-    {
-        /// <summary>
-        /// Occurred when stream successfully connected.
-        /// </summary>
-        [UsedImplicitly]
-        event Action<AuthStatus>? Connected;
-
-        /// <summary>
-        /// Occurred when underlying web socket successfully opened.
-        /// </summary>
-        [UsedImplicitly]
-        event Action? SocketOpened;
-
-        /// <summary>
-        /// Occurred when underlying web socket successfully closed.
-        /// </summary>
-        [UsedImplicitly]
-        event Action? SocketClosed;
-
-        /// <summary>
-        /// Occurred when any error happened in stream.
-        /// </summary>
-        [UsedImplicitly]
-        event Action<Exception>? OnError;
-
-        /// <summary>
-        /// Occurred in case of non-critical events.
-        /// </summary>
-        [UsedImplicitly]
-        event Action<String>? OnWarning;
-
-        /// <summary>
-        /// Opens connection to a streaming API.
-        /// </summary>
-        /// <param name="cancellationToken">A cancellation token that can be used by other objects or threads to receive notice of cancellation.</param>
-        /// <returns>Awaitable task object for handling action completion in asynchronous mode.</returns>
-        [UsedImplicitly]
-        Task ConnectAsync(
-            CancellationToken cancellationToken = default);
-
-        /// <summary>
-        /// Opens connection to a streaming API and awaits for authentication response.
-        /// </summary>
-        /// <param name="cancellationToken">A cancellation token that can be used by other objects or threads to receive notice of cancellation.</param>
-        /// <returns>Awaitable task object for handling client authentication event in asynchronous mode.</returns>
-        [UsedImplicitly]
-        Task<AuthStatus> ConnectAndAuthenticateAsync(
-            CancellationToken cancellationToken = default);
-
-        /// <summary>
-        /// Closes connection to a streaming API.
-        /// </summary>
-        /// <param name="cancellationToken">A cancellation token that can be used by other objects or threads to receive notice of cancellation.</param>
-        /// <returns>Awaitable task object for handling action completion in asynchronous mode.</returns>
-        [UsedImplicitly]
-        Task DisconnectAsync(
-            CancellationToken cancellationToken = default);
-    }
-=======
     /// Occurs when stream is successfully connected.
     /// </summary>
     [UsedImplicitly]
@@ -124,5 +61,4 @@
     [UsedImplicitly]
     Task DisconnectAsync(
         CancellationToken cancellationToken = default);
->>>>>>> 86ce2139
 }