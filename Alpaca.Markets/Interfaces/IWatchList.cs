﻿using System;
using System.Collections.Generic;
using System.Diagnostics.CodeAnalysis;

namespace Alpaca.Markets
{
    /// <summary>
    /// Encapsulates watch list information from Alpaca REST API.
    /// </summary>
    [SuppressMessage("ReSharper", "UnusedMember.Global")]
    [SuppressMessage("ReSharper", "UnusedMemberInSuper.Global")]
    public interface IWatchList
    {
        /// <summary>
        /// Gets unique watch list identifier.
        /// </summary>
        Guid WatchListId { get; }

        /// <summary>
        /// Gets watch list creation time in UTC time zone.
        /// </summary>
        DateTime CreatedUtc { get; }

        /// <summary>
        /// Gets watch list last update time in UTC time zone.
        /// </summary>
        DateTime? UpdatedUtc { get; }

        /// <summary>
        /// Gets watch list user-defined name.
        /// </summary>
        String Name { get; }

        /// <summary>
<<<<<<< HEAD
        /// Gets <see cref="IAccountBase.AccountId"/> for this watch list.
=======
        /// Gets <see cref="IAccount.AccountId"/> fro this watch list.
>>>>>>> fc04a344
        /// </summary>
        Guid AccountId { get; }

        /// <summary>
        /// Gets the content of this watchlist, in the order as registered by the client.
        /// </summary>
        IReadOnlyList<IAsset> Assets { get; }
    }
}<|MERGE_RESOLUTION|>--- conflicted
+++ resolved
@@ -32,11 +32,7 @@
         String Name { get; }
 
         /// <summary>
-<<<<<<< HEAD
-        /// Gets <see cref="IAccountBase.AccountId"/> for this watch list.
-=======
         /// Gets <see cref="IAccount.AccountId"/> fro this watch list.
->>>>>>> fc04a344
         /// </summary>
         Guid AccountId { get; }
 
