--- conflicted
+++ resolved
@@ -9,25 +9,11 @@
     /// <summary>
     /// Gets trade update reason.
     /// </summary>
-<<<<<<< HEAD
-    [CLSCompliant(false)]
-    public interface ITradeUpdate
-    {
-        /// <summary>
-        /// Gets trade update reason.
-        /// </summary>
-        [UsedImplicitly]
-        [SuppressMessage(
-            "Naming", "CA1716:Identifiers should not match keywords",
-            Justification = "Already used by clients and creates conflict only in VB.NET")]
-        TradeEvent Event { get; }
-=======
     [UsedImplicitly]
     [SuppressMessage(
         "Naming", "CA1716:Identifiers should not match keywords",
         Justification = "Already used by clients and creates conflict only in VB.NET")]
     TradeEvent Event { get; }
->>>>>>> 86ce2139
 
     /// <summary>
     /// Gets updated trade price level.
