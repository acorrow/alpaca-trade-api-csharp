﻿namespace Alpaca.Markets;

/// <summary>
/// Provides unified type-safe access for Alpaca Trading API via HTTP/REST.
/// </summary>
[CLSCompliant(false)]
public interface IAlpacaTradingClient : IDisposable
{
    /// <summary>
    /// Gets list of watch list objects from Alpaca REST API endpoint.
    /// </summary>
    /// <param name="cancellationToken">A cancellation token that can be used by other objects or threads to receive notice of cancellation.</param>
    /// <returns>Read-only list of watch list objects.</returns>
    [UsedImplicitly]
    Task<IReadOnlyList<IWatchList>> ListWatchListsAsync(
        CancellationToken cancellationToken = default);

    /// <summary>
    /// Add new watch list object into Alpaca REST API endpoint.
    /// </summary>
    /// <param name="request">New watch list request parameters.</param>
    /// <param name="cancellationToken">A cancellation token that can be used by other objects or threads to receive notice of cancellation.</param>
    /// <returns>Newly created watch list object.</returns>
    [UsedImplicitly]
    Task<IWatchList> CreateWatchListAsync(
        NewWatchListRequest request,
        CancellationToken cancellationToken = default);

    /// <summary>
    /// Get watch list object from Alpaca REST API endpoint by watch list identifier.
    /// </summary>
    /// <param name="watchListId">Unique watch list identifier.</param>
    /// <param name="cancellationToken">A cancellation token that can be used by other objects or threads to receive notice of cancellation.</param>
    /// <returns>Watch list object with proper <paramref name="watchListId"/> value.</returns>
    [UsedImplicitly]
    Task<IWatchList> GetWatchListByIdAsync(
        Guid watchListId,
        CancellationToken cancellationToken = default);

    /// <summary>
    /// Get watch list object from Alpaca REST API endpoint by watch list user-defined name.
    /// </summary>
    /// <param name="name">User defined watch list name.</param>
    /// <param name="cancellationToken">A cancellation token that can be used by other objects or threads to receive notice of cancellation.</param>
    /// <returns>Watch list object with proper <paramref name="name"/> value.</returns>
    [UsedImplicitly]
    Task<IWatchList> GetWatchListByNameAsync(
        String name,
        CancellationToken cancellationToken = default);

    /// <summary>
    /// Updates watch list object from Alpaca REST API endpoint by watch list identifier.
    /// </summary>
    /// <param name="request">Update watch list request parameters.</param>
    /// <param name="cancellationToken">A cancellation token that can be used by other objects or threads to receive notice of cancellation.</param>
    /// <returns>Updated watch list object with proper <paramref name="request.WatchListId"/> value.</returns>
    [UsedImplicitly]
    Task<IWatchList> UpdateWatchListByIdAsync(
        UpdateWatchListRequest request,
        CancellationToken cancellationToken = default);

    /// <summary>
    /// Adds asset into watch list using Alpaca REST API endpoint by watch list identifier.
    /// </summary>
    /// <param name="request">Asset adding request parameters.</param>
    /// <param name="cancellationToken">A cancellation token that can be used by other objects or threads to receive notice of cancellation.</param>
    /// <returns>Updated watch list object with proper <paramref name="request.Key"/> value.</returns>
    [UsedImplicitly]
    Task<IWatchList> AddAssetIntoWatchListByIdAsync(
        ChangeWatchListRequest<Guid> request,
        CancellationToken cancellationToken = default);

    /// <summary>
    /// Adds asset into watch list using Alpaca REST API endpoint by watch list name.
    /// </summary>
    /// <param name="request">Asset adding request parameters.</param>
    /// <param name="cancellationToken">A cancellation token that can be used by other objects or threads to receive notice of cancellation.</param>
    /// <returns>Updated watch list object with proper <paramref name="request.Key"/> value.</returns>
    [UsedImplicitly]
    Task<IWatchList> AddAssetIntoWatchListByNameAsync(
        ChangeWatchListRequest<String> request,
        CancellationToken cancellationToken = default);

    /// <summary>
    /// Deletes asset from watch list using Alpaca REST API endpoint by watch list identifier.
    /// </summary>
    /// <param name="request">Asset deleting request parameters.</param>
    /// <param name="cancellationToken">A cancellation token that can be used by other objects or threads to receive notice of cancellation.</param>
    /// <returns>Updated watch list object with proper <paramref name="request.Key"/> value.</returns>
    [UsedImplicitly]
    Task<IWatchList> DeleteAssetFromWatchListByIdAsync(
        ChangeWatchListRequest<Guid> request,
        CancellationToken cancellationToken = default);

    /// <summary>
    /// Deletes asset from watch list using Alpaca REST API endpoint by watch list name.
    /// </summary>
    /// <param name="request">Asset deleting request parameters.</param>
    /// <param name="cancellationToken">A cancellation token that can be used by other objects or threads to receive notice of cancellation.</param>
    /// <returns>Updated watch list object with proper <paramref name="request.Key"/> value.</returns>
    [UsedImplicitly]
    Task<IWatchList> DeleteAssetFromWatchListByNameAsync(
        ChangeWatchListRequest<String> request,
        CancellationToken cancellationToken = default);

    /// <summary>
    /// Deletes watch list from Alpaca REST API endpoint by watch list identifier.
    /// </summary>
    /// <param name="watchListId">Unique watch list identifier.</param>
    /// <param name="cancellationToken">A cancellation token that can be used by other objects or threads to receive notice of cancellation.</param>
    /// <returns>Returns <c>true</c> if operation completed successfully.</returns>
    [UsedImplicitly]
    Task<Boolean> DeleteWatchListByIdAsync(
        Guid watchListId,
        CancellationToken cancellationToken = default);

    /// <summary>
    /// Deletes watch list from Alpaca REST API endpoint by watch list name.
    /// </summary>
    /// <param name="name">User defined watch list name.</param>
    /// <param name="cancellationToken">A cancellation token that can be used by other objects or threads to receive notice of cancellation.</param>
    /// <returns>Returns <c>true</c> if operation completed successfully.</returns>
    [UsedImplicitly]
    Task<Boolean> DeleteWatchListByNameAsync(
        String name,
        CancellationToken cancellationToken = default);

    /// <summary>
    /// Gets list of available orders from Alpaca REST API endpoint.
    /// </summary>
    /// <param name="request">List orders request parameters.</param>
    /// <param name="cancellationToken">A cancellation token that can be used by other objects or threads to receive notice of cancellation.</param>
    /// <returns>Read-only list of order information objects.</returns>
    [UsedImplicitly]
    [CLSCompliant(false)]
<<<<<<< HEAD
    public interface IAlpacaTradingClient : IDisposable
    {
        /// <summary>
        /// Gets list of watch list objects from Alpaca REST API endpoint.
        /// </summary>
        /// <param name="cancellationToken">A cancellation token that can be used by other objects or threads to receive notice of cancellation.</param>
        /// <returns>Read-only list of watch list objects.</returns>
        [UsedImplicitly]
        Task<IReadOnlyList<IWatchList>> ListWatchListsAsync(
            CancellationToken cancellationToken = default);

        /// <summary>
        /// Add new watch list object into Alpaca REST API endpoint.
        /// </summary>
        /// <param name="request">New watch list request parameters.</param>
        /// <param name="cancellationToken">A cancellation token that can be used by other objects or threads to receive notice of cancellation.</param>
        /// <returns>Newly created watch list object.</returns>
        [UsedImplicitly]
        Task<IWatchList> CreateWatchListAsync(
            NewWatchListRequest request,
            CancellationToken cancellationToken = default);

        /// <summary>
        /// Get watch list object from Alpaca REST API endpoint by watch list identifier.
        /// </summary>
        /// <param name="watchListId">Unique watch list identifier.</param>
        /// <param name="cancellationToken">A cancellation token that can be used by other objects or threads to receive notice of cancellation.</param>
        /// <returns>Watch list object with proper <paramref name="watchListId"/> value.</returns>
        [UsedImplicitly]
        Task<IWatchList> GetWatchListByIdAsync(
            Guid watchListId,
            CancellationToken cancellationToken = default);

        /// <summary>
        /// Get watch list object from Alpaca REST API endpoint by watch list user-defined name.
        /// </summary>
        /// <param name="name">User defined watch list name.</param>
        /// <param name="cancellationToken">A cancellation token that can be used by other objects or threads to receive notice of cancellation.</param>
        /// <returns>Watch list object with proper <paramref name="name"/> value.</returns>
        [UsedImplicitly]
        Task<IWatchList> GetWatchListByNameAsync(
            String name,
            CancellationToken cancellationToken = default);

        /// <summary>
        /// Updates watch list object from Alpaca REST API endpoint by watch list identifier.
        /// </summary>
        /// <param name="request">Update watch list request parameters.</param>
        /// <param name="cancellationToken">A cancellation token that can be used by other objects or threads to receive notice of cancellation.</param>
        /// <returns>Updated watch list object with proper <paramref name="request.WatchListId"/> value.</returns>
        [UsedImplicitly]
        Task<IWatchList> UpdateWatchListByIdAsync(
            UpdateWatchListRequest request,
            CancellationToken cancellationToken = default);

        /// <summary>
        /// Adds asset into watch list using Alpaca REST API endpoint by watch list identifier.
        /// </summary>
        /// <param name="request">Asset adding request parameters.</param>
        /// <param name="cancellationToken">A cancellation token that can be used by other objects or threads to receive notice of cancellation.</param>
        /// <returns>Updated watch list object with proper <paramref name="request.Key"/> value.</returns>
        [UsedImplicitly]
        Task<IWatchList> AddAssetIntoWatchListByIdAsync(
            ChangeWatchListRequest<Guid> request,
            CancellationToken cancellationToken = default);

        /// <summary>
        /// Adds asset into watch list using Alpaca REST API endpoint by watch list name.
        /// </summary>
        /// <param name="request">Asset adding request parameters.</param>
        /// <param name="cancellationToken">A cancellation token that can be used by other objects or threads to receive notice of cancellation.</param>
        /// <returns>Updated watch list object with proper <paramref name="request.Key"/> value.</returns>
        [UsedImplicitly]
        Task<IWatchList> AddAssetIntoWatchListByNameAsync(
            ChangeWatchListRequest<String> request,
            CancellationToken cancellationToken = default);

        /// <summary>
        /// Deletes asset from watch list using Alpaca REST API endpoint by watch list identifier.
        /// </summary>
        /// <param name="request">Asset deleting request parameters.</param>
        /// <param name="cancellationToken">A cancellation token that can be used by other objects or threads to receive notice of cancellation.</param>
        /// <returns>Updated watch list object with proper <paramref name="request.Key"/> value.</returns>
        [UsedImplicitly]
        Task<IWatchList> DeleteAssetFromWatchListByIdAsync(
            ChangeWatchListRequest<Guid> request,
            CancellationToken cancellationToken = default);

        /// <summary>
        /// Deletes asset from watch list using Alpaca REST API endpoint by watch list name.
        /// </summary>
        /// <param name="request">Asset deleting request parameters.</param>
        /// <param name="cancellationToken">A cancellation token that can be used by other objects or threads to receive notice of cancellation.</param>
        /// <returns>Updated watch list object with proper <paramref name="request.Key"/> value.</returns>
        [UsedImplicitly]
        Task<IWatchList> DeleteAssetFromWatchListByNameAsync(
            ChangeWatchListRequest<String> request,
            CancellationToken cancellationToken = default);

        /// <summary>
        /// Deletes watch list from Alpaca REST API endpoint by watch list identifier.
        /// </summary>
        /// <param name="watchListId">Unique watch list identifier.</param>
        /// <param name="cancellationToken">A cancellation token that can be used by other objects or threads to receive notice of cancellation.</param>
        /// <returns>Returns <c>true</c> if operation completed successfully.</returns>
        [UsedImplicitly]
        Task<Boolean> DeleteWatchListByIdAsync(
            Guid watchListId,
            CancellationToken cancellationToken = default);

        /// <summary>
        /// Deletes watch list from Alpaca REST API endpoint by watch list name.
        /// </summary>
        /// <param name="name">User defined watch list name.</param>
        /// <param name="cancellationToken">A cancellation token that can be used by other objects or threads to receive notice of cancellation.</param>
        /// <returns>Returns <c>true</c> if operation completed successfully.</returns>
        [UsedImplicitly]
        Task<Boolean> DeleteWatchListByNameAsync(
            String name,
            CancellationToken cancellationToken = default);

        /// <summary>
        /// Gets list of available orders from Alpaca REST API endpoint.
        /// </summary>
        /// <param name="request">List orders request parameters.</param>
        /// <param name="cancellationToken">A cancellation token that can be used by other objects or threads to receive notice of cancellation.</param>
        /// <returns>Read-only list of order information objects.</returns>
        [UsedImplicitly]
        [CLSCompliant(false)]
        Task<IReadOnlyList<IOrder>> ListOrdersAsync(
            ListOrdersRequest request,
            CancellationToken cancellationToken = default);

        /// <summary>
        /// Creates new order for execution using Alpaca REST API endpoint.
        /// </summary>
        /// <param name="request">New order placement request parameters.</param>
        /// <param name="cancellationToken">A cancellation token that can be used by other objects or threads to receive notice of cancellation.</param>
        /// <returns>Read-only order information object for newly created order.</returns>
        [UsedImplicitly]
        Task<IOrder> PostOrderAsync(
            NewOrderRequest request,
            CancellationToken cancellationToken = default);

        /// <summary>
        /// Creates new order for execution using Alpaca REST API endpoint.
        /// </summary>
        /// <param name="orderBase">New order placement request parameters.</param>
        /// <param name="cancellationToken">A cancellation token that can be used by other objects or threads to receive notice of cancellation.</param>
        /// <returns>Read-only order information object for newly created order.</returns>
        [UsedImplicitly]
        Task<IOrder> PostOrderAsync(
            OrderBase orderBase,
            CancellationToken cancellationToken = default);

        /// <summary>
        /// Updates existing order using Alpaca REST API endpoint.
        /// </summary>
        /// <param name="request">Patch order request parameters.</param>
        /// <param name="cancellationToken">A cancellation token that can be used by other objects or threads to receive notice of cancellation.</param>
        /// <returns>Read-only order information object for updated order.</returns>
        [UsedImplicitly]
        Task<IOrder> PatchOrderAsync(
            ChangeOrderRequest request,
            CancellationToken cancellationToken = default);

        /// <summary>
        /// Get single order information by client order ID from Alpaca REST API endpoint.
        /// </summary>
        /// <param name="clientOrderId">Client order ID for searching.</param>
        /// <param name="cancellationToken">A cancellation token that can be used by other objects or threads to receive notice of cancellation.</param>
        /// <returns>Read-only order information object.</returns>
        [UsedImplicitly]
        Task<IOrder> GetOrderAsync(
            String clientOrderId,
            CancellationToken cancellationToken = default);

        /// <summary>
        /// Get single order information by server order ID from Alpaca REST API endpoint.
        /// </summary>
        /// <param name="orderId">Server order ID for searching.</param>
        /// <param name="cancellationToken">A cancellation token that can be used by other objects or threads to receive notice of cancellation.</param>
        /// <returns>Read-only order information object.</returns>
        [UsedImplicitly]
        Task<IOrder> GetOrderAsync(
            Guid orderId,
            CancellationToken cancellationToken = default);

        /// <summary>
        /// Deletes/cancel order on server by server order ID using Alpaca REST API endpoint.
        /// </summary>
        /// <param name="orderId">Server order ID for cancelling.</param>
        /// <param name="cancellationToken">A cancellation token that can be used by other objects or threads to receive notice of cancellation.</param>
        /// <returns><c>True</c> if order cancellation was accepted.</returns>
        [UsedImplicitly]
        [Obsolete("This method is now obsolete and will be removed soon, use CancelOrderAsync method instead.", false)]
        Task<Boolean> DeleteOrderAsync(
            Guid orderId,
            CancellationToken cancellationToken = default);

        /// <summary>
        /// Cancels order on server by server order ID using Alpaca REST API endpoint.
        /// </summary>
        /// <param name="orderId">Server order ID for cancelling.</param>
        /// <param name="cancellationToken">A cancellation token that can be used by other objects or threads to receive notice of cancellation.</param>
        /// <returns><c>True</c> if order cancellation was accepted.</returns>
        [UsedImplicitly]
        Task<Boolean> CancelOrderAsync(
            Guid orderId,
            CancellationToken cancellationToken = default);

        /// <summary>
        /// Deletes/cancel all open orders using Alpaca REST API endpoint.
        /// </summary>
        /// <param name="cancellationToken">A cancellation token that can be used by other objects or threads to receive notice of cancellation.</param>
        /// <returns>List of order cancellation status objects.</returns>
        [UsedImplicitly]
        [Obsolete("This method is now obsolete and will be removed soon, use CancelAllOrdersAsync method instead.", false)]
        Task<IReadOnlyList<IOrderActionStatus>> DeleteAllOrdersAsync(
            CancellationToken cancellationToken = default);

        /// <summary>
        /// Cancels all open orders using Alpaca REST API endpoint.
        /// </summary>
        /// <param name="cancellationToken">A cancellation token that can be used by other objects or threads to receive notice of cancellation.</param>
        /// <returns>List of order cancellation status objects.</returns>
        [UsedImplicitly]
        Task<IReadOnlyList<IOrderActionStatus>> CancelAllOrdersAsync(
            CancellationToken cancellationToken = default);

        /// <summary>
        /// Gets account information from Alpaca REST API endpoint.
        /// </summary>
        /// <param name="cancellationToken">A cancellation token that can be used by other objects or threads to receive notice of cancellation.</param>
        /// <returns>Read-only account information.</returns>
        [UsedImplicitly]
        Task<IAccount> GetAccountAsync(
            CancellationToken cancellationToken = default);

        /// <summary>
        /// Gets account configuration settings from Alpaca REST API endpoint.
        /// </summary>
        /// <param name="cancellationToken">A cancellation token that can be used by other objects or threads to receive notice of cancellation.</param>
        /// <returns>Mutable version of account configuration object.</returns>
        [UsedImplicitly]
        Task<IAccountConfiguration> GetAccountConfigurationAsync(
            CancellationToken cancellationToken = default);

        /// <summary>
        /// Updates account configuration settings using Alpaca REST API endpoint.
        /// </summary>
        /// <param name="accountConfiguration">New account configuration object for updating.</param>
        /// <param name="cancellationToken">A cancellation token that can be used by other objects or threads to receive notice of cancellation.</param>
        /// <returns>Mutable version of updated account configuration object.</returns>
        [UsedImplicitly]
        Task<IAccountConfiguration> PatchAccountConfigurationAsync(
            IAccountConfiguration accountConfiguration,
            CancellationToken cancellationToken = default);

        /// <summary>
        /// Gets list of account activities from Alpaca REST API endpoint by specific activity.
        /// </summary>
        /// <param name="request">Account activities request parameters.</param>
        /// <param name="cancellationToken">A cancellation token that can be used by other objects or threads to receive notice of cancellation.</param>
        /// <returns>Read-only list of account activity record objects.</returns>
        [UsedImplicitly]
        Task<IReadOnlyList<IAccountActivity>> ListAccountActivitiesAsync(
            AccountActivitiesRequest request,
            CancellationToken cancellationToken = default);

        /// <summary>
        /// Gets portfolio equity history from Alpaca REST API endpoint.
        /// </summary>
        /// <param name="request">Portfolio history request parameters.</param>
        /// <param name="cancellationToken">A cancellation token that can be used by other objects or threads to receive notice of cancellation.</param>
        /// <returns>Read-only portfolio history information object.</returns>
        [UsedImplicitly]
        Task<IPortfolioHistory> GetPortfolioHistoryAsync(
            PortfolioHistoryRequest request,
            CancellationToken cancellationToken = default);

        /// <summary>
        /// Gets list of available assets from Alpaca REST API endpoint.
        /// </summary>
        /// <param name="request">Asset list request parameters.</param>
        /// <param name="cancellationToken">A cancellation token that can be used by other objects or threads to receive notice of cancellation.</param>
        /// <returns>Read-only list of asset information objects.</returns>
        [UsedImplicitly]
        Task<IReadOnlyList<IAsset>> ListAssetsAsync(
            AssetsRequest request,
            CancellationToken cancellationToken = default);

        /// <summary>
        /// Get single asset information by asset name from Alpaca REST API endpoint.
        /// </summary>
        /// <param name="symbol">Asset name for searching.</param>
        /// <param name="cancellationToken">A cancellation token that can be used by other objects or threads to receive notice of cancellation.</param>
        /// <returns>Read-only asset information.</returns>
        [UsedImplicitly]
        Task<IAsset> GetAssetAsync(
            String symbol,
            CancellationToken cancellationToken = default);

        /// <summary>
        /// Gets list of available positions from Alpaca REST API endpoint.
        /// </summary>
        /// <param name="cancellationToken">A cancellation token that can be used by other objects or threads to receive notice of cancellation.</param>
        /// <returns>Read-only list of position information objects.</returns>
        [UsedImplicitly]
        Task<IReadOnlyList<IPosition>> ListPositionsAsync(
            CancellationToken cancellationToken = default);

        /// <summary>
        /// Gets position information by asset name from Alpaca REST API endpoint.
        /// </summary>
        /// <param name="symbol">Position asset name.</param>
        /// <param name="cancellationToken">A cancellation token that can be used by other objects or threads to receive notice of cancellation.</param>
        /// <returns>Read-only position information object.</returns>
        [UsedImplicitly]
        Task<IPosition> GetPositionAsync(
            String symbol,
            CancellationToken cancellationToken = default);

        /// <summary>
        /// Liquidates all open positions at market price using Alpaca REST API endpoint.
        /// </summary>
        /// <param name="cancellationToken">A cancellation token that can be used by other objects or threads to receive notice of cancellation.</param>
        /// <returns>List of position cancellation status objects.</returns>
        [UsedImplicitly]
        Task<IReadOnlyList<IPositionActionStatus>> DeleteAllPositionsAsync(
            CancellationToken cancellationToken = default);

        /// <summary>
        /// Liquidates all open positions at market price using Alpaca REST API endpoint.
        /// </summary>
        /// <param name="request">All positions deletion request parameters.</param>
        /// <param name="cancellationToken">A cancellation token that can be used by other objects or threads to receive notice of cancellation.</param>
        /// <returns>List of position cancellation status objects.</returns>
        [UsedImplicitly]
        Task<IReadOnlyList<IPositionActionStatus>> DeleteAllPositionsAsync(
            DeleteAllPositionsRequest request,
            CancellationToken cancellationToken = default);

        /// <summary>
        /// Liquidate an open position at market price using Alpaca REST API endpoint.
        /// </summary>
        /// <param name="request">Position deletion request parameters.</param>
        /// <param name="cancellationToken">A cancellation token that can be used by other objects or threads to receive notice of cancellation.</param>
        /// <returns>The <see cref="IOrder"/> object that represents the position liquidation order (for tracking).</returns>
        [UsedImplicitly]
        Task<IOrder> DeletePositionAsync(
            DeletePositionRequest request,
            CancellationToken cancellationToken = default);

        /// <summary>
        /// Get current time information from Alpaca REST API endpoint.
        /// </summary>
        /// <param name="cancellationToken">A cancellation token that can be used by other objects or threads to receive notice of cancellation.</param>
        /// <returns>Read-only clock information object.</returns>
        [UsedImplicitly]
        Task<IClock> GetClockAsync(
            CancellationToken cancellationToken = default);

        /// <summary>
        /// Gets list of trading days from Alpaca REST API endpoint.
        /// </summary>
        /// <param name="request">Calendar items request parameters.</param>
        /// <param name="cancellationToken">A cancellation token that can be used by other objects or threads to receive notice of cancellation.</param>
        /// <returns>Read-only list of trading date information object.</returns>
        [UsedImplicitly]
        Task<IReadOnlyList<ICalendar>> ListCalendarAsync(
            CalendarRequest request,
            CancellationToken cancellationToken = default);

        /// <summary>
        /// Gets single corporate action information from Alpaca REST API endpoint.
        /// </summary>
        /// <param name="announcementId">Corporate action identifier.</param>
        /// <param name="cancellationToken">A cancellation token that can be used by other objects or threads to receive notice of cancellation.</param>
        /// <returns>Read-only corporate action information object.</returns>
        [UsedImplicitly]
        Task<IAnnouncement> GetAnnouncementAsync(
            Guid announcementId,
            CancellationToken cancellationToken = default);

        /// <summary>
        /// Gets list of different corporate actions from Alpaca REST API endpoint.
        /// </summary>
        /// <param name="request">Corporate actions request parameters.</param>
        /// <param name="cancellationToken">A cancellation token that can be used by other objects or threads to receive notice of cancellation.</param>
        /// <returns>Read-only list of corporate action information objects.</returns>
        [UsedImplicitly]
        Task<IReadOnlyList<IAnnouncement>> ListAnnouncementsAsync(
            AnnouncementsRequest request,
            CancellationToken cancellationToken = default);
    }
=======
    Task<IReadOnlyList<IOrder>> ListOrdersAsync(
        ListOrdersRequest request,
        CancellationToken cancellationToken = default);

    /// <summary>
    /// Creates new order for execution using Alpaca REST API endpoint.
    /// </summary>
    /// <param name="request">New order placement request parameters.</param>
    /// <param name="cancellationToken">A cancellation token that can be used by other objects or threads to receive notice of cancellation.</param>
    /// <returns>Read-only order information object for newly created order.</returns>
    [UsedImplicitly]
    Task<IOrder> PostOrderAsync(
        NewOrderRequest request,
        CancellationToken cancellationToken = default);

    /// <summary>
    /// Creates new order for execution using Alpaca REST API endpoint.
    /// </summary>
    /// <param name="orderBase">New order placement request parameters.</param>
    /// <param name="cancellationToken">A cancellation token that can be used by other objects or threads to receive notice of cancellation.</param>
    /// <returns>Read-only order information object for newly created order.</returns>
    [UsedImplicitly]
    Task<IOrder> PostOrderAsync(
        OrderBase orderBase,
        CancellationToken cancellationToken = default);

    /// <summary>
    /// Updates existing order using Alpaca REST API endpoint.
    /// </summary>
    /// <param name="request">Patch order request parameters.</param>
    /// <param name="cancellationToken">A cancellation token that can be used by other objects or threads to receive notice of cancellation.</param>
    /// <returns>Read-only order information object for updated order.</returns>
    [UsedImplicitly]
    Task<IOrder> PatchOrderAsync(
        ChangeOrderRequest request,
        CancellationToken cancellationToken = default);

    /// <summary>
    /// Get single order information by client order ID from Alpaca REST API endpoint.
    /// </summary>
    /// <param name="clientOrderId">Client order ID for searching.</param>
    /// <param name="cancellationToken">A cancellation token that can be used by other objects or threads to receive notice of cancellation.</param>
    /// <returns>Read-only order information object.</returns>
    [UsedImplicitly]
    Task<IOrder> GetOrderAsync(
        String clientOrderId,
        CancellationToken cancellationToken = default);

    /// <summary>
    /// Get single order information by server order ID from Alpaca REST API endpoint.
    /// </summary>
    /// <param name="orderId">Server order ID for searching.</param>
    /// <param name="cancellationToken">A cancellation token that can be used by other objects or threads to receive notice of cancellation.</param>
    /// <returns>Read-only order information object.</returns>
    [UsedImplicitly]
    Task<IOrder> GetOrderAsync(
        Guid orderId,
        CancellationToken cancellationToken = default);

    /// <summary>
    /// Cancels order on server by server order ID using Alpaca REST API endpoint.
    /// </summary>
    /// <param name="orderId">Server order ID for cancelling.</param>
    /// <param name="cancellationToken">A cancellation token that can be used by other objects or threads to receive notice of cancellation.</param>
    /// <returns><c>True</c> if order cancellation was accepted.</returns>
    [UsedImplicitly]
    [Obsolete("This method is now obsolete and will be removed soon, use CancelOrderAsync method instead.", true)]
    Task<Boolean> DeleteOrderAsync(
        Guid orderId,
        CancellationToken cancellationToken = default);

    /// <summary>
    /// Cancels order on server by server order ID using Alpaca REST API endpoint.
    /// </summary>
    /// <param name="orderId">Server order ID for cancelling.</param>
    /// <param name="cancellationToken">A cancellation token that can be used by other objects or threads to receive notice of cancellation.</param>
    /// <returns><c>True</c> if order cancellation was accepted.</returns>
    [UsedImplicitly]
    Task<Boolean> CancelOrderAsync(
        Guid orderId,
        CancellationToken cancellationToken = default);

    /// <summary>
    /// Cancels all open orders using Alpaca REST API endpoint.
    /// </summary>
    /// <param name="cancellationToken">A cancellation token that can be used by other objects or threads to receive notice of cancellation.</param>
    /// <returns>List of order cancellation status objects.</returns>
    [UsedImplicitly]
    [Obsolete("This method is now obsolete and will be removed soon, use CancelAllOrdersAsync method instead.", true)]
    Task<IReadOnlyList<IOrderActionStatus>> DeleteAllOrdersAsync(
        CancellationToken cancellationToken = default);

    /// <summary>
    /// Cancels all open orders using Alpaca REST API endpoint.
    /// </summary>
    /// <param name="cancellationToken">A cancellation token that can be used by other objects or threads to receive notice of cancellation.</param>
    /// <returns>List of order cancellation status objects.</returns>
    [UsedImplicitly]
    Task<IReadOnlyList<IOrderActionStatus>> CancelAllOrdersAsync(
        CancellationToken cancellationToken = default);

    /// <summary>
    /// Gets account information from Alpaca REST API endpoint.
    /// </summary>
    /// <param name="cancellationToken">A cancellation token that can be used by other objects or threads to receive notice of cancellation.</param>
    /// <returns>Read-only account information.</returns>
    [UsedImplicitly]
    Task<IAccount> GetAccountAsync(
        CancellationToken cancellationToken = default);

    /// <summary>
    /// Gets account configuration settings from Alpaca REST API endpoint.
    /// </summary>
    /// <param name="cancellationToken">A cancellation token that can be used by other objects or threads to receive notice of cancellation.</param>
    /// <returns>Mutable version of account configuration object.</returns>
    [UsedImplicitly]
    Task<IAccountConfiguration> GetAccountConfigurationAsync(
        CancellationToken cancellationToken = default);

    /// <summary>
    /// Updates account configuration settings using Alpaca REST API endpoint.
    /// </summary>
    /// <param name="accountConfiguration">New account configuration object for updating.</param>
    /// <param name="cancellationToken">A cancellation token that can be used by other objects or threads to receive notice of cancellation.</param>
    /// <returns>Mutable version of updated account configuration object.</returns>
    [UsedImplicitly]
    Task<IAccountConfiguration> PatchAccountConfigurationAsync(
        IAccountConfiguration accountConfiguration,
        CancellationToken cancellationToken = default);

    /// <summary>
    /// Gets list of account activities from Alpaca REST API endpoint by specific activity.
    /// </summary>
    /// <param name="request">Account activities request parameters.</param>
    /// <param name="cancellationToken">A cancellation token that can be used by other objects or threads to receive notice of cancellation.</param>
    /// <returns>Read-only list of account activity record objects.</returns>
    [UsedImplicitly]
    Task<IReadOnlyList<IAccountActivity>> ListAccountActivitiesAsync(
        AccountActivitiesRequest request,
        CancellationToken cancellationToken = default);

    /// <summary>
    /// Gets portfolio equity history from Alpaca REST API endpoint.
    /// </summary>
    /// <param name="request">Portfolio history request parameters.</param>
    /// <param name="cancellationToken">A cancellation token that can be used by other objects or threads to receive notice of cancellation.</param>
    /// <returns>Read-only portfolio history information object.</returns>
    [UsedImplicitly]
    Task<IPortfolioHistory> GetPortfolioHistoryAsync(
        PortfolioHistoryRequest request,
        CancellationToken cancellationToken = default);

    /// <summary>
    /// Gets list of available assets from Alpaca REST API endpoint.
    /// </summary>
    /// <param name="request">Asset list request parameters.</param>
    /// <param name="cancellationToken">A cancellation token that can be used by other objects or threads to receive notice of cancellation.</param>
    /// <returns>Read-only list of asset information objects.</returns>
    [UsedImplicitly]
    Task<IReadOnlyList<IAsset>> ListAssetsAsync(
        AssetsRequest request,
        CancellationToken cancellationToken = default);

    /// <summary>
    /// Get single asset information by asset symbol from Alpaca REST API endpoint.
    /// </summary>
    /// <param name="symbol">Asset symbol for searching.</param>
    /// <param name="cancellationToken">A cancellation token that can be used by other objects or threads to receive notice of cancellation.</param>
    /// <returns>Read-only asset information.</returns>
    [UsedImplicitly]
    Task<IAsset> GetAssetAsync(
        String symbol,
        CancellationToken cancellationToken = default);

    /// <summary>
    /// Gets list of available positions from Alpaca REST API endpoint.
    /// </summary>
    /// <param name="cancellationToken">A cancellation token that can be used by other objects or threads to receive notice of cancellation.</param>
    /// <returns>Read-only list of position information objects.</returns>
    [UsedImplicitly]
    Task<IReadOnlyList<IPosition>> ListPositionsAsync(
        CancellationToken cancellationToken = default);

    /// <summary>
    /// Gets position information by asset symbol from Alpaca REST API endpoint.
    /// </summary>
    /// <param name="symbol">Position asset symbol.</param>
    /// <param name="cancellationToken">A cancellation token that can be used by other objects or threads to receive notice of cancellation.</param>
    /// <returns>Read-only position information object.</returns>
    [UsedImplicitly]
    Task<IPosition> GetPositionAsync(
        String symbol,
        CancellationToken cancellationToken = default);

    /// <summary>
    /// Liquidates all open positions at market price using Alpaca REST API endpoint.
    /// </summary>
    /// <param name="cancellationToken">A cancellation token that can be used by other objects or threads to receive notice of cancellation.</param>
    /// <returns>List of position cancellation status objects.</returns>
    [UsedImplicitly]
    Task<IReadOnlyList<IPositionActionStatus>> DeleteAllPositionsAsync(
        CancellationToken cancellationToken = default);

    /// <summary>
    /// Liquidates all open positions at market price using Alpaca REST API endpoint.
    /// </summary>
    /// <param name="request">All positions deletion request parameters.</param>
    /// <param name="cancellationToken">A cancellation token that can be used by other objects or threads to receive notice of cancellation.</param>
    /// <returns>List of position cancellation status objects.</returns>
    [UsedImplicitly]
    Task<IReadOnlyList<IPositionActionStatus>> DeleteAllPositionsAsync(
        DeleteAllPositionsRequest request,
        CancellationToken cancellationToken = default);

    /// <summary>
    /// Liquidate an open position at market price using Alpaca REST API endpoint.
    /// </summary>
    /// <param name="request">Position deletion request parameters.</param>
    /// <param name="cancellationToken">A cancellation token that can be used by other objects or threads to receive notice of cancellation.</param>
    /// <returns>The <see cref="IOrder"/> object that represents the position liquidation order (for tracking).</returns>
    [UsedImplicitly]
    Task<IOrder> DeletePositionAsync(
        DeletePositionRequest request,
        CancellationToken cancellationToken = default);

    /// <summary>
    /// Get current time information from Alpaca REST API endpoint.
    /// </summary>
    /// <param name="cancellationToken">A cancellation token that can be used by other objects or threads to receive notice of cancellation.</param>
    /// <returns>Read-only clock information object.</returns>
    [UsedImplicitly]
    Task<IClock> GetClockAsync(
        CancellationToken cancellationToken = default);

    /// <summary>
    /// Gets list of trading days from Alpaca REST API endpoint.
    /// </summary>
    /// <param name="request">Calendar items request parameters.</param>
    /// <param name="cancellationToken">A cancellation token that can be used by other objects or threads to receive notice of cancellation.</param>
    /// <returns>Read-only list of trading date information object.</returns>
    [UsedImplicitly]
    [Obsolete(
        "This method will be removed in the next major release. Use the ListIntervalCalendarAsync method instead.",
        false)]
    Task<IReadOnlyList<ICalendar>> ListCalendarAsync(
        CalendarRequest request,
        CancellationToken cancellationToken = default);

    /// <summary>
    /// Gets list of trading open/close intervals for each day from Alpaca REST API endpoint.
    /// </summary>
    /// <param name="request">Calendar items request parameters.</param>
    /// <param name="cancellationToken">A cancellation token that can be used by other objects or threads to receive notice of cancellation.</param>
    /// <returns>Read-only list of trading date information object.</returns>
    [UsedImplicitly]
    Task<IReadOnlyList<IIntervalCalendar>> ListIntervalCalendarAsync(
        CalendarRequest request,
        CancellationToken cancellationToken = default);

    /// <summary>
    /// Gets single corporate action information from Alpaca REST API endpoint.
    /// </summary>
    /// <param name="announcementId">Corporate action identifier.</param>
    /// <param name="cancellationToken">A cancellation token that can be used by other objects or threads to receive notice of cancellation.</param>
    /// <returns>Read-only corporate action information object.</returns>
    [UsedImplicitly]
    Task<IAnnouncement> GetAnnouncementAsync(
        Guid announcementId,
        CancellationToken cancellationToken = default);

    /// <summary>
    /// Gets list of different corporate actions from Alpaca REST API endpoint.
    /// </summary>
    /// <param name="request">Corporate actions request parameters.</param>
    /// <param name="cancellationToken">A cancellation token that can be used by other objects or threads to receive notice of cancellation.</param>
    /// <returns>Read-only list of corporate action information objects.</returns>
    [UsedImplicitly]
    Task<IReadOnlyList<IAnnouncement>> ListAnnouncementsAsync(
        AnnouncementsRequest request,
        CancellationToken cancellationToken = default);
>>>>>>> 86ce2139
}<|MERGE_RESOLUTION|>--- conflicted
+++ resolved
@@ -133,404 +133,6 @@
     /// <returns>Read-only list of order information objects.</returns>
     [UsedImplicitly]
     [CLSCompliant(false)]
-<<<<<<< HEAD
-    public interface IAlpacaTradingClient : IDisposable
-    {
-        /// <summary>
-        /// Gets list of watch list objects from Alpaca REST API endpoint.
-        /// </summary>
-        /// <param name="cancellationToken">A cancellation token that can be used by other objects or threads to receive notice of cancellation.</param>
-        /// <returns>Read-only list of watch list objects.</returns>
-        [UsedImplicitly]
-        Task<IReadOnlyList<IWatchList>> ListWatchListsAsync(
-            CancellationToken cancellationToken = default);
-
-        /// <summary>
-        /// Add new watch list object into Alpaca REST API endpoint.
-        /// </summary>
-        /// <param name="request">New watch list request parameters.</param>
-        /// <param name="cancellationToken">A cancellation token that can be used by other objects or threads to receive notice of cancellation.</param>
-        /// <returns>Newly created watch list object.</returns>
-        [UsedImplicitly]
-        Task<IWatchList> CreateWatchListAsync(
-            NewWatchListRequest request,
-            CancellationToken cancellationToken = default);
-
-        /// <summary>
-        /// Get watch list object from Alpaca REST API endpoint by watch list identifier.
-        /// </summary>
-        /// <param name="watchListId">Unique watch list identifier.</param>
-        /// <param name="cancellationToken">A cancellation token that can be used by other objects or threads to receive notice of cancellation.</param>
-        /// <returns>Watch list object with proper <paramref name="watchListId"/> value.</returns>
-        [UsedImplicitly]
-        Task<IWatchList> GetWatchListByIdAsync(
-            Guid watchListId,
-            CancellationToken cancellationToken = default);
-
-        /// <summary>
-        /// Get watch list object from Alpaca REST API endpoint by watch list user-defined name.
-        /// </summary>
-        /// <param name="name">User defined watch list name.</param>
-        /// <param name="cancellationToken">A cancellation token that can be used by other objects or threads to receive notice of cancellation.</param>
-        /// <returns>Watch list object with proper <paramref name="name"/> value.</returns>
-        [UsedImplicitly]
-        Task<IWatchList> GetWatchListByNameAsync(
-            String name,
-            CancellationToken cancellationToken = default);
-
-        /// <summary>
-        /// Updates watch list object from Alpaca REST API endpoint by watch list identifier.
-        /// </summary>
-        /// <param name="request">Update watch list request parameters.</param>
-        /// <param name="cancellationToken">A cancellation token that can be used by other objects or threads to receive notice of cancellation.</param>
-        /// <returns>Updated watch list object with proper <paramref name="request.WatchListId"/> value.</returns>
-        [UsedImplicitly]
-        Task<IWatchList> UpdateWatchListByIdAsync(
-            UpdateWatchListRequest request,
-            CancellationToken cancellationToken = default);
-
-        /// <summary>
-        /// Adds asset into watch list using Alpaca REST API endpoint by watch list identifier.
-        /// </summary>
-        /// <param name="request">Asset adding request parameters.</param>
-        /// <param name="cancellationToken">A cancellation token that can be used by other objects or threads to receive notice of cancellation.</param>
-        /// <returns>Updated watch list object with proper <paramref name="request.Key"/> value.</returns>
-        [UsedImplicitly]
-        Task<IWatchList> AddAssetIntoWatchListByIdAsync(
-            ChangeWatchListRequest<Guid> request,
-            CancellationToken cancellationToken = default);
-
-        /// <summary>
-        /// Adds asset into watch list using Alpaca REST API endpoint by watch list name.
-        /// </summary>
-        /// <param name="request">Asset adding request parameters.</param>
-        /// <param name="cancellationToken">A cancellation token that can be used by other objects or threads to receive notice of cancellation.</param>
-        /// <returns>Updated watch list object with proper <paramref name="request.Key"/> value.</returns>
-        [UsedImplicitly]
-        Task<IWatchList> AddAssetIntoWatchListByNameAsync(
-            ChangeWatchListRequest<String> request,
-            CancellationToken cancellationToken = default);
-
-        /// <summary>
-        /// Deletes asset from watch list using Alpaca REST API endpoint by watch list identifier.
-        /// </summary>
-        /// <param name="request">Asset deleting request parameters.</param>
-        /// <param name="cancellationToken">A cancellation token that can be used by other objects or threads to receive notice of cancellation.</param>
-        /// <returns>Updated watch list object with proper <paramref name="request.Key"/> value.</returns>
-        [UsedImplicitly]
-        Task<IWatchList> DeleteAssetFromWatchListByIdAsync(
-            ChangeWatchListRequest<Guid> request,
-            CancellationToken cancellationToken = default);
-
-        /// <summary>
-        /// Deletes asset from watch list using Alpaca REST API endpoint by watch list name.
-        /// </summary>
-        /// <param name="request">Asset deleting request parameters.</param>
-        /// <param name="cancellationToken">A cancellation token that can be used by other objects or threads to receive notice of cancellation.</param>
-        /// <returns>Updated watch list object with proper <paramref name="request.Key"/> value.</returns>
-        [UsedImplicitly]
-        Task<IWatchList> DeleteAssetFromWatchListByNameAsync(
-            ChangeWatchListRequest<String> request,
-            CancellationToken cancellationToken = default);
-
-        /// <summary>
-        /// Deletes watch list from Alpaca REST API endpoint by watch list identifier.
-        /// </summary>
-        /// <param name="watchListId">Unique watch list identifier.</param>
-        /// <param name="cancellationToken">A cancellation token that can be used by other objects or threads to receive notice of cancellation.</param>
-        /// <returns>Returns <c>true</c> if operation completed successfully.</returns>
-        [UsedImplicitly]
-        Task<Boolean> DeleteWatchListByIdAsync(
-            Guid watchListId,
-            CancellationToken cancellationToken = default);
-
-        /// <summary>
-        /// Deletes watch list from Alpaca REST API endpoint by watch list name.
-        /// </summary>
-        /// <param name="name">User defined watch list name.</param>
-        /// <param name="cancellationToken">A cancellation token that can be used by other objects or threads to receive notice of cancellation.</param>
-        /// <returns>Returns <c>true</c> if operation completed successfully.</returns>
-        [UsedImplicitly]
-        Task<Boolean> DeleteWatchListByNameAsync(
-            String name,
-            CancellationToken cancellationToken = default);
-
-        /// <summary>
-        /// Gets list of available orders from Alpaca REST API endpoint.
-        /// </summary>
-        /// <param name="request">List orders request parameters.</param>
-        /// <param name="cancellationToken">A cancellation token that can be used by other objects or threads to receive notice of cancellation.</param>
-        /// <returns>Read-only list of order information objects.</returns>
-        [UsedImplicitly]
-        [CLSCompliant(false)]
-        Task<IReadOnlyList<IOrder>> ListOrdersAsync(
-            ListOrdersRequest request,
-            CancellationToken cancellationToken = default);
-
-        /// <summary>
-        /// Creates new order for execution using Alpaca REST API endpoint.
-        /// </summary>
-        /// <param name="request">New order placement request parameters.</param>
-        /// <param name="cancellationToken">A cancellation token that can be used by other objects or threads to receive notice of cancellation.</param>
-        /// <returns>Read-only order information object for newly created order.</returns>
-        [UsedImplicitly]
-        Task<IOrder> PostOrderAsync(
-            NewOrderRequest request,
-            CancellationToken cancellationToken = default);
-
-        /// <summary>
-        /// Creates new order for execution using Alpaca REST API endpoint.
-        /// </summary>
-        /// <param name="orderBase">New order placement request parameters.</param>
-        /// <param name="cancellationToken">A cancellation token that can be used by other objects or threads to receive notice of cancellation.</param>
-        /// <returns>Read-only order information object for newly created order.</returns>
-        [UsedImplicitly]
-        Task<IOrder> PostOrderAsync(
-            OrderBase orderBase,
-            CancellationToken cancellationToken = default);
-
-        /// <summary>
-        /// Updates existing order using Alpaca REST API endpoint.
-        /// </summary>
-        /// <param name="request">Patch order request parameters.</param>
-        /// <param name="cancellationToken">A cancellation token that can be used by other objects or threads to receive notice of cancellation.</param>
-        /// <returns>Read-only order information object for updated order.</returns>
-        [UsedImplicitly]
-        Task<IOrder> PatchOrderAsync(
-            ChangeOrderRequest request,
-            CancellationToken cancellationToken = default);
-
-        /// <summary>
-        /// Get single order information by client order ID from Alpaca REST API endpoint.
-        /// </summary>
-        /// <param name="clientOrderId">Client order ID for searching.</param>
-        /// <param name="cancellationToken">A cancellation token that can be used by other objects or threads to receive notice of cancellation.</param>
-        /// <returns>Read-only order information object.</returns>
-        [UsedImplicitly]
-        Task<IOrder> GetOrderAsync(
-            String clientOrderId,
-            CancellationToken cancellationToken = default);
-
-        /// <summary>
-        /// Get single order information by server order ID from Alpaca REST API endpoint.
-        /// </summary>
-        /// <param name="orderId">Server order ID for searching.</param>
-        /// <param name="cancellationToken">A cancellation token that can be used by other objects or threads to receive notice of cancellation.</param>
-        /// <returns>Read-only order information object.</returns>
-        [UsedImplicitly]
-        Task<IOrder> GetOrderAsync(
-            Guid orderId,
-            CancellationToken cancellationToken = default);
-
-        /// <summary>
-        /// Deletes/cancel order on server by server order ID using Alpaca REST API endpoint.
-        /// </summary>
-        /// <param name="orderId">Server order ID for cancelling.</param>
-        /// <param name="cancellationToken">A cancellation token that can be used by other objects or threads to receive notice of cancellation.</param>
-        /// <returns><c>True</c> if order cancellation was accepted.</returns>
-        [UsedImplicitly]
-        [Obsolete("This method is now obsolete and will be removed soon, use CancelOrderAsync method instead.", false)]
-        Task<Boolean> DeleteOrderAsync(
-            Guid orderId,
-            CancellationToken cancellationToken = default);
-
-        /// <summary>
-        /// Cancels order on server by server order ID using Alpaca REST API endpoint.
-        /// </summary>
-        /// <param name="orderId">Server order ID for cancelling.</param>
-        /// <param name="cancellationToken">A cancellation token that can be used by other objects or threads to receive notice of cancellation.</param>
-        /// <returns><c>True</c> if order cancellation was accepted.</returns>
-        [UsedImplicitly]
-        Task<Boolean> CancelOrderAsync(
-            Guid orderId,
-            CancellationToken cancellationToken = default);
-
-        /// <summary>
-        /// Deletes/cancel all open orders using Alpaca REST API endpoint.
-        /// </summary>
-        /// <param name="cancellationToken">A cancellation token that can be used by other objects or threads to receive notice of cancellation.</param>
-        /// <returns>List of order cancellation status objects.</returns>
-        [UsedImplicitly]
-        [Obsolete("This method is now obsolete and will be removed soon, use CancelAllOrdersAsync method instead.", false)]
-        Task<IReadOnlyList<IOrderActionStatus>> DeleteAllOrdersAsync(
-            CancellationToken cancellationToken = default);
-
-        /// <summary>
-        /// Cancels all open orders using Alpaca REST API endpoint.
-        /// </summary>
-        /// <param name="cancellationToken">A cancellation token that can be used by other objects or threads to receive notice of cancellation.</param>
-        /// <returns>List of order cancellation status objects.</returns>
-        [UsedImplicitly]
-        Task<IReadOnlyList<IOrderActionStatus>> CancelAllOrdersAsync(
-            CancellationToken cancellationToken = default);
-
-        /// <summary>
-        /// Gets account information from Alpaca REST API endpoint.
-        /// </summary>
-        /// <param name="cancellationToken">A cancellation token that can be used by other objects or threads to receive notice of cancellation.</param>
-        /// <returns>Read-only account information.</returns>
-        [UsedImplicitly]
-        Task<IAccount> GetAccountAsync(
-            CancellationToken cancellationToken = default);
-
-        /// <summary>
-        /// Gets account configuration settings from Alpaca REST API endpoint.
-        /// </summary>
-        /// <param name="cancellationToken">A cancellation token that can be used by other objects or threads to receive notice of cancellation.</param>
-        /// <returns>Mutable version of account configuration object.</returns>
-        [UsedImplicitly]
-        Task<IAccountConfiguration> GetAccountConfigurationAsync(
-            CancellationToken cancellationToken = default);
-
-        /// <summary>
-        /// Updates account configuration settings using Alpaca REST API endpoint.
-        /// </summary>
-        /// <param name="accountConfiguration">New account configuration object for updating.</param>
-        /// <param name="cancellationToken">A cancellation token that can be used by other objects or threads to receive notice of cancellation.</param>
-        /// <returns>Mutable version of updated account configuration object.</returns>
-        [UsedImplicitly]
-        Task<IAccountConfiguration> PatchAccountConfigurationAsync(
-            IAccountConfiguration accountConfiguration,
-            CancellationToken cancellationToken = default);
-
-        /// <summary>
-        /// Gets list of account activities from Alpaca REST API endpoint by specific activity.
-        /// </summary>
-        /// <param name="request">Account activities request parameters.</param>
-        /// <param name="cancellationToken">A cancellation token that can be used by other objects or threads to receive notice of cancellation.</param>
-        /// <returns>Read-only list of account activity record objects.</returns>
-        [UsedImplicitly]
-        Task<IReadOnlyList<IAccountActivity>> ListAccountActivitiesAsync(
-            AccountActivitiesRequest request,
-            CancellationToken cancellationToken = default);
-
-        /// <summary>
-        /// Gets portfolio equity history from Alpaca REST API endpoint.
-        /// </summary>
-        /// <param name="request">Portfolio history request parameters.</param>
-        /// <param name="cancellationToken">A cancellation token that can be used by other objects or threads to receive notice of cancellation.</param>
-        /// <returns>Read-only portfolio history information object.</returns>
-        [UsedImplicitly]
-        Task<IPortfolioHistory> GetPortfolioHistoryAsync(
-            PortfolioHistoryRequest request,
-            CancellationToken cancellationToken = default);
-
-        /// <summary>
-        /// Gets list of available assets from Alpaca REST API endpoint.
-        /// </summary>
-        /// <param name="request">Asset list request parameters.</param>
-        /// <param name="cancellationToken">A cancellation token that can be used by other objects or threads to receive notice of cancellation.</param>
-        /// <returns>Read-only list of asset information objects.</returns>
-        [UsedImplicitly]
-        Task<IReadOnlyList<IAsset>> ListAssetsAsync(
-            AssetsRequest request,
-            CancellationToken cancellationToken = default);
-
-        /// <summary>
-        /// Get single asset information by asset name from Alpaca REST API endpoint.
-        /// </summary>
-        /// <param name="symbol">Asset name for searching.</param>
-        /// <param name="cancellationToken">A cancellation token that can be used by other objects or threads to receive notice of cancellation.</param>
-        /// <returns>Read-only asset information.</returns>
-        [UsedImplicitly]
-        Task<IAsset> GetAssetAsync(
-            String symbol,
-            CancellationToken cancellationToken = default);
-
-        /// <summary>
-        /// Gets list of available positions from Alpaca REST API endpoint.
-        /// </summary>
-        /// <param name="cancellationToken">A cancellation token that can be used by other objects or threads to receive notice of cancellation.</param>
-        /// <returns>Read-only list of position information objects.</returns>
-        [UsedImplicitly]
-        Task<IReadOnlyList<IPosition>> ListPositionsAsync(
-            CancellationToken cancellationToken = default);
-
-        /// <summary>
-        /// Gets position information by asset name from Alpaca REST API endpoint.
-        /// </summary>
-        /// <param name="symbol">Position asset name.</param>
-        /// <param name="cancellationToken">A cancellation token that can be used by other objects or threads to receive notice of cancellation.</param>
-        /// <returns>Read-only position information object.</returns>
-        [UsedImplicitly]
-        Task<IPosition> GetPositionAsync(
-            String symbol,
-            CancellationToken cancellationToken = default);
-
-        /// <summary>
-        /// Liquidates all open positions at market price using Alpaca REST API endpoint.
-        /// </summary>
-        /// <param name="cancellationToken">A cancellation token that can be used by other objects or threads to receive notice of cancellation.</param>
-        /// <returns>List of position cancellation status objects.</returns>
-        [UsedImplicitly]
-        Task<IReadOnlyList<IPositionActionStatus>> DeleteAllPositionsAsync(
-            CancellationToken cancellationToken = default);
-
-        /// <summary>
-        /// Liquidates all open positions at market price using Alpaca REST API endpoint.
-        /// </summary>
-        /// <param name="request">All positions deletion request parameters.</param>
-        /// <param name="cancellationToken">A cancellation token that can be used by other objects or threads to receive notice of cancellation.</param>
-        /// <returns>List of position cancellation status objects.</returns>
-        [UsedImplicitly]
-        Task<IReadOnlyList<IPositionActionStatus>> DeleteAllPositionsAsync(
-            DeleteAllPositionsRequest request,
-            CancellationToken cancellationToken = default);
-
-        /// <summary>
-        /// Liquidate an open position at market price using Alpaca REST API endpoint.
-        /// </summary>
-        /// <param name="request">Position deletion request parameters.</param>
-        /// <param name="cancellationToken">A cancellation token that can be used by other objects or threads to receive notice of cancellation.</param>
-        /// <returns>The <see cref="IOrder"/> object that represents the position liquidation order (for tracking).</returns>
-        [UsedImplicitly]
-        Task<IOrder> DeletePositionAsync(
-            DeletePositionRequest request,
-            CancellationToken cancellationToken = default);
-
-        /// <summary>
-        /// Get current time information from Alpaca REST API endpoint.
-        /// </summary>
-        /// <param name="cancellationToken">A cancellation token that can be used by other objects or threads to receive notice of cancellation.</param>
-        /// <returns>Read-only clock information object.</returns>
-        [UsedImplicitly]
-        Task<IClock> GetClockAsync(
-            CancellationToken cancellationToken = default);
-
-        /// <summary>
-        /// Gets list of trading days from Alpaca REST API endpoint.
-        /// </summary>
-        /// <param name="request">Calendar items request parameters.</param>
-        /// <param name="cancellationToken">A cancellation token that can be used by other objects or threads to receive notice of cancellation.</param>
-        /// <returns>Read-only list of trading date information object.</returns>
-        [UsedImplicitly]
-        Task<IReadOnlyList<ICalendar>> ListCalendarAsync(
-            CalendarRequest request,
-            CancellationToken cancellationToken = default);
-
-        /// <summary>
-        /// Gets single corporate action information from Alpaca REST API endpoint.
-        /// </summary>
-        /// <param name="announcementId">Corporate action identifier.</param>
-        /// <param name="cancellationToken">A cancellation token that can be used by other objects or threads to receive notice of cancellation.</param>
-        /// <returns>Read-only corporate action information object.</returns>
-        [UsedImplicitly]
-        Task<IAnnouncement> GetAnnouncementAsync(
-            Guid announcementId,
-            CancellationToken cancellationToken = default);
-
-        /// <summary>
-        /// Gets list of different corporate actions from Alpaca REST API endpoint.
-        /// </summary>
-        /// <param name="request">Corporate actions request parameters.</param>
-        /// <param name="cancellationToken">A cancellation token that can be used by other objects or threads to receive notice of cancellation.</param>
-        /// <returns>Read-only list of corporate action information objects.</returns>
-        [UsedImplicitly]
-        Task<IReadOnlyList<IAnnouncement>> ListAnnouncementsAsync(
-            AnnouncementsRequest request,
-            CancellationToken cancellationToken = default);
-    }
-=======
     Task<IReadOnlyList<IOrder>> ListOrdersAsync(
         ListOrdersRequest request,
         CancellationToken cancellationToken = default);
@@ -811,5 +413,4 @@
     Task<IReadOnlyList<IAnnouncement>> ListAnnouncementsAsync(
         AnnouncementsRequest request,
         CancellationToken cancellationToken = default);
->>>>>>> 86ce2139
 }