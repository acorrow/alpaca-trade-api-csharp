﻿using System;
using System.Diagnostics.CodeAnalysis;

namespace Alpaca.Markets
{
    /// <summary>
    /// Encapsulates position information from Alpaca REST API.
    /// </summary>
    [SuppressMessage("ReSharper", "UnusedMemberInSuper.Global")]
    public interface IPosition
    {
        /// <summary>
<<<<<<< HEAD
        /// Gets unique account identifier.
        /// </summary>
        [Obsolete("This property will be removed in the next major SDK release.", true)]
        Guid AccountId { get; }

        /// <summary>
=======
>>>>>>> fc04a344
        /// Gets unique asset identifier.
        /// </summary>
        Guid AssetId { get; }

        /// <summary>
        /// Gets asset name.
        /// </summary>
        String Symbol { get; }

        /// <summary>
        /// Gets asset exchange.
        /// </summary>
        Exchange Exchange { get; }

        /// <summary>
        /// Gets asset class.
        /// </summary>
        AssetClass AssetClass { get; }

        /// <summary>
        /// Gets average entry price for position.
        /// </summary>
        Decimal AverageEntryPrice { get; }

        /// <summary>
        /// Get position quantity (with the fractional part).
<<<<<<< HEAD
        /// </summary>
        Decimal Quantity { get; }

        /// <summary>
        /// Get position quantity (rounded to the nearest integer).
        /// </summary>
=======
        /// </summary>
        Decimal Quantity { get; }

        /// <summary>
        /// Get position quantity (rounded to the nearest integer).
        /// </summary>
>>>>>>> fc04a344
        Int64 IntegerQuantity { get; }

        /// <summary>
        /// Get position side (short or long).
        /// </summary>
        PositionSide Side { get; }

        /// <summary>
        /// Get current position market value.
        /// </summary>
        Decimal MarketValue { get; }

        /// <summary>
        /// Get position cost basis.
        /// </summary>
        Decimal CostBasis { get; }

        /// <summary>
        /// Get position unrealized profit loss.
        /// </summary>
        Decimal UnrealizedProfitLoss { get; }

        /// <summary>
        /// Get position unrealized profit loss in percent.
        /// </summary>
        Decimal UnrealizedProfitLossPercent { get; }

        /// <summary>
        /// Get position intraday unrealized profit loss.
        /// </summary>
        Decimal IntradayUnrealizedProfitLoss { get; }

        /// <summary>
        /// Get position intraday unrealized profit loss in percent.
        /// </summary>
        Decimal IntradayUnrealizedProfitLossPercent { get; }

        /// <summary>
        /// Gets position's asset current price.
        /// </summary>
        Decimal AssetCurrentPrice { get; }

        /// <summary>
        /// Gets position's asset last trade price.
        /// </summary>
        Decimal AssetLastPrice { get; }

        /// <summary>
        /// Gets position's asset price change in percent.
        /// </summary>
        Decimal AssetChangePercent { get; }
    }
}<|MERGE_RESOLUTION|>--- conflicted
+++ resolved
@@ -10,15 +10,6 @@
     public interface IPosition
     {
         /// <summary>
-<<<<<<< HEAD
-        /// Gets unique account identifier.
-        /// </summary>
-        [Obsolete("This property will be removed in the next major SDK release.", true)]
-        Guid AccountId { get; }
-
-        /// <summary>
-=======
->>>>>>> fc04a344
         /// Gets unique asset identifier.
         /// </summary>
         Guid AssetId { get; }
@@ -45,21 +36,12 @@
 
         /// <summary>
         /// Get position quantity (with the fractional part).
-<<<<<<< HEAD
         /// </summary>
         Decimal Quantity { get; }
 
         /// <summary>
         /// Get position quantity (rounded to the nearest integer).
         /// </summary>
-=======
-        /// </summary>
-        Decimal Quantity { get; }
-
-        /// <summary>
-        /// Get position quantity (rounded to the nearest integer).
-        /// </summary>
->>>>>>> fc04a344
         Int64 IntegerQuantity { get; }
 
         /// <summary>
