--- conflicted
+++ resolved
@@ -10,10 +10,7 @@
     {
     }
 
-<<<<<<< HEAD
-=======
     [ExcludeFromCodeCoverage]
->>>>>>> fd5e0cb4
     [Obsolete("This method will be removed in the next major release of SDK. Use the ListLatestBarsAsync method instead.", false)]
     public async Task<IBar> GetLatestBarAsync(
         LatestDataRequest request,
@@ -21,11 +18,7 @@
         await HttpClient.GetAsync<IBar, JsonLatestBar>(
             await request.EnsureNotNull().Validate()
                 .GetUriBuilderAsync(HttpClient, "bars").ConfigureAwait(false),
-<<<<<<< HEAD
-            cancellationToken).ConfigureAwait(false);
-=======
             RateLimitHandler, cancellationToken).ConfigureAwait(false);
->>>>>>> fd5e0cb4
 
     public Task<IReadOnlyDictionary<String, IBar>> ListLatestBarsAsync(
         LatestDataListRequest request,
@@ -33,10 +26,7 @@
         getLatestAsync<IBar, JsonHistoricalBar>(
             request, "bars", _ => _.Bars, cancellationToken);
 
-<<<<<<< HEAD
-=======
     [ExcludeFromCodeCoverage]
->>>>>>> fd5e0cb4
     [Obsolete("This method will be removed in the next major release of SDK. Use the ListLatestTradesAsync method instead.", false)]
     public async Task<ITrade> GetLatestTradeAsync(
         LatestDataRequest request,
@@ -52,10 +42,7 @@
         getLatestAsync<ITrade, JsonHistoricalTrade>(
             request, "trades", _ => _.Trades, cancellationToken);
 
-<<<<<<< HEAD
-=======
     [ExcludeFromCodeCoverage]
->>>>>>> fd5e0cb4
     [Obsolete("This method will be removed in the next major release of SDK. Use the ListLatestQuotesAsync method instead.", false)]
     public async Task<IQuote> GetLatestQuoteAsync(
         LatestDataRequest request,
@@ -71,12 +58,8 @@
         getLatestAsync<IQuote, JsonHistoricalCryptoQuote>(
             request, "quotes", _ => _.Quotes, cancellationToken);
 
-<<<<<<< HEAD
-    [Obsolete("This method will be removed in the next major release of SDK.", false)]
-=======
     [ExcludeFromCodeCoverage]
     [Obsolete("This method will be removed in the next major release of SDK.", true)]
->>>>>>> fd5e0cb4
     public async Task<IQuote> GetLatestBestBidOfferAsync(
         LatestBestBidOfferRequest request,
         CancellationToken cancellationToken = default) =>
@@ -85,12 +68,8 @@
                 .GetUriBuilderAsync(HttpClient).ConfigureAwait(false),
             RateLimitHandler, cancellationToken).ConfigureAwait(false);
 
-<<<<<<< HEAD
-    [Obsolete("This method will be removed in the next major release of SDK.", false)]
-=======
     [ExcludeFromCodeCoverage]
     [Obsolete("This method will be removed in the next major release of SDK.", true)]
->>>>>>> fd5e0cb4
     public async Task<IReadOnlyDictionary<String, IQuote>> ListLatestBestBidOffersAsync(
         LatestBestBidOfferListRequest request,
         CancellationToken cancellationToken = default) =>
@@ -99,12 +78,8 @@
                 .GetUriBuilderAsync(HttpClient).ConfigureAwait(false),
             _ => _.LatestBestBidOffers, cancellationToken).ConfigureAwait(false);
 
-<<<<<<< HEAD
-    [Obsolete("This method will be removed in the next major release of SDK. Use the ListSnapshotsAsync method instead.", false)]
-=======
     [ExcludeFromCodeCoverage]
     [Obsolete("This method will be removed in the next major release of SDK. Use the ListSnapshotsAsync method instead.", true)]
->>>>>>> fd5e0cb4
     public async Task<ISnapshot> GetSnapshotAsync(
         SnapshotDataRequest request,
         CancellationToken cancellationToken = default) =>
@@ -132,11 +107,7 @@
     public Task<IMarketMovers> GetTopMarketMoversAsync(
         Int32? numberOfLosersAndGainersInResponse = default,
         CancellationToken cancellationToken = default) =>
-<<<<<<< HEAD
-        HttpClient.GetTopMarketMoversAsync(
-=======
         HttpClient.GetTopMarketMoversAsync(RateLimitHandler,
->>>>>>> fd5e0cb4
             "crypto", numberOfLosersAndGainersInResponse, cancellationToken);
 
     private async Task<IReadOnlyDictionary<String, TApi>> getLatestAsync<TApi, TJson>(
