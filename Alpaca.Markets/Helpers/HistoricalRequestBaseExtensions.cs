--- conflicted
+++ resolved
@@ -20,28 +20,9 @@
         UInt32 pageSize)
         where TRequest : class, IHistoricalRequest
     {
-<<<<<<< HEAD
-        /// <summary>
-        /// Sets the request page size using the fluent interface approach.
-        /// </summary>
-        /// <param name="request">Request parameters object.</param>
-        /// <param name="pageSize">The request page size.</param>
-        /// <returns>The original request parameters object.</returns>
-        [UsedImplicitly]
-        [CLSCompliant(false)]
-        public static TRequest WithPageSize<TRequest>(
-            this TRequest request,
-            UInt32 pageSize)
-            where TRequest: HistoricalRequestBase
-        {
-            request.EnsureNotNull(nameof(request)).Pagination.Size = pageSize;
-            return request;
-        }
-=======
         request.EnsureNotNull().Pagination.Size = pageSize;
         return request;
     }
->>>>>>> 86ce2139
 
     /// <summary>
     /// Sets the request page token using the fluent interface approach.
