<<<<<<< HEAD
﻿using System;
using System.IO;
using System.Net.Http;
using System.Net.Http.Headers;
using System.Threading;
using System.Threading.Tasks;
using Newtonsoft.Json;

namespace Alpaca.Markets
{
    internal static partial class HttpClientExtensions
    {
        private static readonly String _sdkVersion =
            typeof(HttpClientExtensions).Assembly.GetName().Version!.ToString();

        private static readonly Version _httpVersion =
#if NETSTANDARD2_1 || NET5_0_OR_GREATER
            System.Net.HttpVersion.Version20;
=======
﻿using System.Net.Http.Headers;

namespace Alpaca.Markets;

internal static partial class HttpClientExtensions
{
    private static readonly String _sdkVersion =
        typeof(HttpClientExtensions).Assembly.GetName().Version!.ToString();

    private static readonly Version _httpVersion =
#if NETSTANDARD2_1 || NET6_0_OR_GREATER
        System.Net.HttpVersion.Version20;
>>>>>>> 86ce2139
#elif NETFRAMEWORK
        new (2, 0);
#else
        System.Net.HttpVersion.Version11;
#endif

    public static HttpClient Configure(
        this HttpClient httpClient,
        SecurityKey securityKey,
        Uri baseAddress)
    {
        foreach (var (header, value) in securityKey.GetAuthenticationHeaders())
        {
            httpClient.DefaultRequestHeaders.Add(header, value);
        }

<<<<<<< HEAD
        public static void Configure(
            this HttpClient httpClient,
            Uri baseAddress)
        {
            httpClient.DefaultRequestHeaders.Accept
                .Add(new MediaTypeWithQualityHeaderValue("application/json"));
            httpClient.DefaultRequestHeaders.AcceptEncoding
                .Add(new StringWithQualityHeaderValue("gzip"));
            httpClient.DefaultRequestHeaders.UserAgent.Add(
                new ProductInfoHeaderValue("Alpaca-dotNET-SDK", _sdkVersion));
            httpClient.BaseAddress = baseAddress;

#if NETFRAMEWORK
            // ReSharper disable once StringLiteralTypo
            AppContext.SetSwitch("Switch.System.Net.DontEnableSystemDefaultTlsVersions", false);
#endif
        }

        private static async Task<TApi> callAndDeserializeAsync<TApi, TJson>(
            HttpMessageInvoker httpClient,
            HttpMethod method,
            Uri endpointUri,
            TimeSpan timeout,
            CancellationToken cancellationToken)
            where TJson : TApi
        {
            using var request = new HttpRequestMessage(method, endpointUri);
            if (timeout != Timeout.InfiniteTimeSpan)
            {
#if NET5_0_OR_GREATER
            request.Options.Set(ThrottleParameters.RequestTimeoutOptionKey, timeout);
#else
                request.Properties[ThrottleParameters.RequestTimeoutOptionKey] = timeout;
#endif
            }
            return await callAndDeserializeAsync<TApi, TJson>(
                    httpClient, request, cancellationToken)
                .ConfigureAwait(false);
        }

        private static async Task<TApi> callAndDeserializeAsync<TApi, TJson>(
            HttpMessageInvoker httpClient,
            HttpMethod method,
            Uri endpointUri,
            CancellationToken cancellationToken)
            where TJson : TApi
        {
            using var request = new HttpRequestMessage(method, endpointUri);
            return await callAndDeserializeAsync<TApi, TJson>(
                httpClient, request, cancellationToken)
                .ConfigureAwait(false);
        }
=======
        httpClient.DefaultRequestHeaders.Accept
            .Add(new MediaTypeWithQualityHeaderValue("application/json"));
        httpClient.DefaultRequestHeaders.AcceptEncoding
            .Add(new StringWithQualityHeaderValue("gzip"));
        httpClient.DefaultRequestHeaders.UserAgent.Add(
            new ProductInfoHeaderValue("Alpaca-dotNET-SDK", _sdkVersion));
        httpClient.BaseAddress = baseAddress;

#if NETFRAMEWORK
        // ReSharper disable once StringLiteralTypo
        AppContext.SetSwitch("Switch.System.Net.DontEnableSystemDefaultTlsVersions", false);
#endif

        return httpClient;
    }
>>>>>>> 86ce2139

    private static async Task<TApi> callAndDeserializeAsync<TApi, TJson>(
        HttpMessageInvoker httpClient,
        HttpMethod method,
        Uri endpointUri,
        TimeSpan timeout,
        CancellationToken cancellationToken)
        where TJson : TApi
    {
        using var request = new HttpRequestMessage(method, endpointUri);
        if (timeout != Timeout.InfiniteTimeSpan)
        {
#if NET5_0_OR_GREATER
            request.Options.Set(ThrottleParameters.RequestTimeoutOptionKey, timeout);
#else
            request.Properties[ThrottleParameters.RequestTimeoutOptionKey] = timeout;
#endif
        }
        return await callAndDeserializeAsync<TApi, TJson>(
                httpClient, request, cancellationToken)
            .ConfigureAwait(false);
    }

    private static async Task<TApi> callAndDeserializeAsync<TApi, TJson>(
        HttpMessageInvoker httpClient,
        HttpMethod method,
        Uri endpointUri,
        CancellationToken cancellationToken)
        where TJson : TApi
    {
        using var request = new HttpRequestMessage(method, endpointUri);
        return await callAndDeserializeAsync<TApi, TJson>(
            httpClient, request, cancellationToken)
            .ConfigureAwait(false);
    }

    private static async Task<TApi> callAndDeserializeAsync<TApi, TJson, TContent>(
        HttpMessageInvoker httpClient,
        HttpMethod method,
        Uri endpointUri,
        TContent content,
        CancellationToken cancellationToken)
        where TJson : TApi
    {
        using var request = new HttpRequestMessage(method, endpointUri) { Content = toStringContent(content) };
        return await callAndDeserializeAsync<TApi, TJson>(
            httpClient, request, cancellationToken)
            .ConfigureAwait(false);
    }

    private static async Task<TApi> callAndDeserializeAsync<TApi, TJson>(
        HttpMessageInvoker httpClient,
        HttpRequestMessage request,
        CancellationToken cancellationToken)
        where TJson : TApi
    {
        request.Version = _httpVersion;
        using var response = await httpClient.SendAsync(request, cancellationToken)
            .ConfigureAwait(false);

        return await response.DeserializeAsync<TApi, TJson>()
            .ConfigureAwait(false);
    }

    private static async Task<Boolean> callAndReturnSuccessCodeAsync(
        HttpMessageInvoker httpClient,
        HttpMethod method,
        Uri endpointUri,
        CancellationToken cancellationToken)
    {
        using var request = new HttpRequestMessage(method, endpointUri);

        using var response = await httpClient.SendAsync(request, cancellationToken)
            .ConfigureAwait(false);

        return await response.IsSuccessStatusCodeAsync()
            .ConfigureAwait(false);
    }

    private static Uri asUri(String endpointUri) => new(endpointUri, UriKind.RelativeOrAbsolute);

    private static StringContent toStringContent<T>(T value)
    {
        var serializer = new JsonSerializer();
        using var stringWriter = new StringWriter();

        serializer.Serialize(stringWriter, value);
        return new StringContent(stringWriter.ToString());
    }
}<|MERGE_RESOLUTION|>--- conflicted
+++ resolved
@@ -1,23 +1,3 @@
-<<<<<<< HEAD
-﻿using System;
-using System.IO;
-using System.Net.Http;
-using System.Net.Http.Headers;
-using System.Threading;
-using System.Threading.Tasks;
-using Newtonsoft.Json;
-
-namespace Alpaca.Markets
-{
-    internal static partial class HttpClientExtensions
-    {
-        private static readonly String _sdkVersion =
-            typeof(HttpClientExtensions).Assembly.GetName().Version!.ToString();
-
-        private static readonly Version _httpVersion =
-#if NETSTANDARD2_1 || NET5_0_OR_GREATER
-            System.Net.HttpVersion.Version20;
-=======
 ﻿using System.Net.Http.Headers;
 
 namespace Alpaca.Markets;
@@ -30,7 +10,6 @@
     private static readonly Version _httpVersion =
 #if NETSTANDARD2_1 || NET6_0_OR_GREATER
         System.Net.HttpVersion.Version20;
->>>>>>> 86ce2139
 #elif NETFRAMEWORK
         new (2, 0);
 #else
@@ -47,60 +26,6 @@
             httpClient.DefaultRequestHeaders.Add(header, value);
         }
 
-<<<<<<< HEAD
-        public static void Configure(
-            this HttpClient httpClient,
-            Uri baseAddress)
-        {
-            httpClient.DefaultRequestHeaders.Accept
-                .Add(new MediaTypeWithQualityHeaderValue("application/json"));
-            httpClient.DefaultRequestHeaders.AcceptEncoding
-                .Add(new StringWithQualityHeaderValue("gzip"));
-            httpClient.DefaultRequestHeaders.UserAgent.Add(
-                new ProductInfoHeaderValue("Alpaca-dotNET-SDK", _sdkVersion));
-            httpClient.BaseAddress = baseAddress;
-
-#if NETFRAMEWORK
-            // ReSharper disable once StringLiteralTypo
-            AppContext.SetSwitch("Switch.System.Net.DontEnableSystemDefaultTlsVersions", false);
-#endif
-        }
-
-        private static async Task<TApi> callAndDeserializeAsync<TApi, TJson>(
-            HttpMessageInvoker httpClient,
-            HttpMethod method,
-            Uri endpointUri,
-            TimeSpan timeout,
-            CancellationToken cancellationToken)
-            where TJson : TApi
-        {
-            using var request = new HttpRequestMessage(method, endpointUri);
-            if (timeout != Timeout.InfiniteTimeSpan)
-            {
-#if NET5_0_OR_GREATER
-            request.Options.Set(ThrottleParameters.RequestTimeoutOptionKey, timeout);
-#else
-                request.Properties[ThrottleParameters.RequestTimeoutOptionKey] = timeout;
-#endif
-            }
-            return await callAndDeserializeAsync<TApi, TJson>(
-                    httpClient, request, cancellationToken)
-                .ConfigureAwait(false);
-        }
-
-        private static async Task<TApi> callAndDeserializeAsync<TApi, TJson>(
-            HttpMessageInvoker httpClient,
-            HttpMethod method,
-            Uri endpointUri,
-            CancellationToken cancellationToken)
-            where TJson : TApi
-        {
-            using var request = new HttpRequestMessage(method, endpointUri);
-            return await callAndDeserializeAsync<TApi, TJson>(
-                httpClient, request, cancellationToken)
-                .ConfigureAwait(false);
-        }
-=======
         httpClient.DefaultRequestHeaders.Accept
             .Add(new MediaTypeWithQualityHeaderValue("application/json"));
         httpClient.DefaultRequestHeaders.AcceptEncoding
@@ -116,7 +41,6 @@
 
         return httpClient;
     }
->>>>>>> 86ce2139
 
     private static async Task<TApi> callAndDeserializeAsync<TApi, TJson>(
         HttpMessageInvoker httpClient,
