--- conflicted
+++ resolved
@@ -23,11 +23,7 @@
             CancellationToken cancellationToken)
             where TJson : TApi =>
             callAndDeserializeAsync<TApi, TJson, TRequest>(
-<<<<<<< HEAD
-                httpClient, HttpMethod.Post, endpointUri, request, cancellationToken);
-=======
                 httpClient, HttpMethod.Post, uriBuilder.Uri, request, cancellationToken);
->>>>>>> fc04a344
 
         public static Task<TApi> PutAsync<TApi, TJson, TRequest>(
             this HttpClient httpClient,
