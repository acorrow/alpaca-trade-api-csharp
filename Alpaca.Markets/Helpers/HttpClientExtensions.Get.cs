﻿using System;
using System.Collections.Generic;
using System.Linq;
using System.Net.Http;
using System.Threading;
using System.Threading.Tasks;

namespace Alpaca.Markets
{
    internal static partial class HttpClientExtensions
    {
        public static Task<TApi> GetAsync<TApi, TJson>(
            this HttpClient httpClient,
            UriBuilder uriBuilder,
            CancellationToken cancellationToken)
            where TJson : TApi =>
            callAndDeserializeAsync<TApi, TJson>(
                httpClient, HttpMethod.Get, uriBuilder.Uri, cancellationToken);

        public static Task<TApi> GetAsync<TApi, TJson>(
            this HttpClient httpClient,
            String endpointUri,
            CancellationToken cancellationToken)
            where TJson : TApi =>
            callAndDeserializeAsync<TApi, TJson>(
                httpClient, HttpMethod.Get, asUri(endpointUri), cancellationToken);

        public static async Task<IReadOnlyDictionary<TKeyApi, TValueApi>> GetAsync
            <TKeyApi, TValueApi, TKeyJson, TValueJson>(
                this HttpClient httpClient,
                UriBuilder uriBuilder,
                IEqualityComparer<TKeyApi> comparer,
                Func<KeyValuePair<TKeyJson, TValueJson>, TValueApi> elementSelector,
<<<<<<< HEAD
                CancellationToken cancellationToken,
                IThrottler? throttler = null)
=======
                CancellationToken cancellationToken)
>>>>>>> fc04a344
            where TKeyApi : notnull
            where TKeyJson : TKeyApi
            where TValueJson : TValueApi
        {
            var response = await httpClient
                .GetAsync<Dictionary<TKeyJson, TValueJson>, Dictionary<TKeyJson, TValueJson>>(
                    uriBuilder, cancellationToken, throttler)
                .ConfigureAwait(false);

<<<<<<< HEAD
            return response.ToDictionary<KeyValuePair<TKeyJson, TValueJson>, TKeyApi, TValueApi>(
                _ => _.Key, elementSelector, comparer);
=======
            return response.ToDictionary(_ => _.Key, elementSelector, comparer);
>>>>>>> fc04a344
        }
    }
}<|MERGE_RESOLUTION|>--- conflicted
+++ resolved
@@ -31,27 +31,17 @@
                 UriBuilder uriBuilder,
                 IEqualityComparer<TKeyApi> comparer,
                 Func<KeyValuePair<TKeyJson, TValueJson>, TValueApi> elementSelector,
-<<<<<<< HEAD
-                CancellationToken cancellationToken,
-                IThrottler? throttler = null)
-=======
                 CancellationToken cancellationToken)
->>>>>>> fc04a344
             where TKeyApi : notnull
             where TKeyJson : TKeyApi
             where TValueJson : TValueApi
         {
             var response = await httpClient
                 .GetAsync<Dictionary<TKeyJson, TValueJson>, Dictionary<TKeyJson, TValueJson>>(
-                    uriBuilder, cancellationToken, throttler)
+                    uriBuilder, cancellationToken)
                 .ConfigureAwait(false);
 
-<<<<<<< HEAD
-            return response.ToDictionary<KeyValuePair<TKeyJson, TValueJson>, TKeyApi, TValueApi>(
-                _ => _.Key, elementSelector, comparer);
-=======
             return response.ToDictionary(_ => _.Key, elementSelector, comparer);
->>>>>>> fc04a344
         }
     }
 }