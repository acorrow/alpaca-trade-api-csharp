--- conflicted
+++ resolved
@@ -51,8 +51,6 @@
         public event Action<AuthStatus> Connected;
 
         /// <summary>
-<<<<<<< HEAD
-=======
         /// Occured when underlying web socket successfully opened.
         /// </summary>
         public event Action SocketOpened;
@@ -63,7 +61,6 @@
         public event Action SocketClosed;
 
         /// <summary>
->>>>>>> cc34c635
         /// Occured when any error happened in stream.
         /// </summary>
         public event Action<Exception> OnError;
@@ -99,25 +96,6 @@
         }
 
         /// <summary>
-        /// Opens connection to a streaming API and awaits for authentication response.
-        /// </summary>
-        /// <returns>Awaitable task object for handling client authentication event in asynchronous mode.</returns>
-        public async Task<AuthStatus> ConnectAndAuthenticateAsync()
-        {
-            var tcs = new TaskCompletionSource<AuthStatus>();
-            Connected += handleConnected;
-
-            await ConnectAsync().ConfigureAwait(false);
-            return await tcs.Task.ConfigureAwait(false);
-
-            void handleConnected(AuthStatus authStatus)
-            {
-                Connected -= handleConnected;
-                tcs.SetResult(authStatus);
-            }
-        }
-
-        /// <summary>
         /// Closes connection to a streaming API.
         /// </summary>
         /// <param name="cancellationToken">A cancellation token that can be used by other objects or threads to receive notice of cancellation.</param>
@@ -186,8 +164,6 @@
         }
 
         /// <summary>
-<<<<<<< HEAD
-=======
         /// Handles single incoming message. Select handler from generic handlers map
         /// <paramref name="handlers"/> using <paramref name="messageType"/> parameter
         /// as a key and pass <paramref name="message"/> parameter as value into the
@@ -225,7 +201,6 @@
         }
 
         /// <summary>
->>>>>>> cc34c635
         /// Raises <see cref="Connected"/> event with specified <paramref name="authStatus"/> value.
         /// </summary>
         /// <param name="authStatus">Authentication status (protocol level) of client.</param>
