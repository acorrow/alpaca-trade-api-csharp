﻿using Newtonsoft.Json.Linq;

namespace Alpaca.Markets;

internal sealed class AlpacaStreamingClient :
    StreamingClientBase<AlpacaStreamingClientConfiguration>,
    IAlpacaStreamingClient
{
    // Available Alpaca message types

    private const String TradeUpdates = "trade_updates";

    private const String Authorization = "authorization";

    private const String Listening = "listening";

    private readonly IDictionary<String, Action<JToken>> _handlers;

    internal AlpacaStreamingClient(
        AlpacaStreamingClientConfiguration configuration)
        : base(configuration.EnsureNotNull())
    {
        _handlers = new Dictionary<String, Action<JToken>>(StringComparer.Ordinal)
            {
                { Listening, _ => { } },
                { Authorization, handleAuthorization },
                { TradeUpdates, handleTradeUpdate }
            };
    }

    /// <inheritdoc cref="IAlpacaStreamingClient.OnTradeUpdate"/>
    public event Action<ITradeUpdate>? OnTradeUpdate;

    protected override async void OnOpened()
    {
        await SendAsJsonStringAsync(new JsonAuthRequest
        {
            Action = JsonAction.Authenticate,
            Data = Configuration.SecurityId
                .GetAuthenticationData()
        }).ConfigureAwait(false);

        base.OnOpened();
    }

    [SuppressMessage(
        "Design", "CA1031:Do not catch general exception types",
        Justification = "Expected behavior - we report exceptions via OnError event.")]
    protected override void OnMessageReceived(
        String message)
    {
        try
        {
            var token = JObject.Parse(message);

            var payload = token["data"];
            var messageType = token["stream"];

<<<<<<< HEAD
                if (payload is null ||
                    messageType is null)
                {
                    HandleWarning("Incoming message missing message type.");
                }
                else
                {
                    HandleMessage(_handlers, messageType.ToString(), payload);
                }
=======
            if (payload is null ||
                messageType is null)
            {
                HandleWarning("Incoming message missing message type.");
>>>>>>> 86ce2139
            }
            else
            {
                HandleMessage(_handlers, messageType.ToString(), payload);
            }
        }
        catch (Exception exception)
        {
            HandleError(exception);
        }
    }

    [SuppressMessage(
        "Design", "CA1031:Do not catch general exception types",
        Justification = "Expected behavior - we report exceptions via OnError event.")]
    private async void handleAuthorization(
        JToken token)
    {
        try
        {
            var response = token.ToObject<JsonAuthResponse>();
            if (response is null)
            {
<<<<<<< HEAD
                var response = token.ToObject<JsonAuthResponse>();
                // ReSharper disable once ConditionIsAlwaysTrueOrFalse
                if (response is null)
                {
                    HandleWarning("Invalid (empty) authentication response.");
                    return;
                }
=======
                HandleWarning("Invalid (empty) authentication response.");
                return;
            }
>>>>>>> 86ce2139

            OnConnected(response.Status);

            if (response.Status != AuthStatus.Authorized)
            {
                return;
            }

            var listenRequest = new JsonListenRequest
            {
                Action = JsonAction.Listen,
                Data = new JsonListenRequest.JsonData
                {
                    Streams = new List<String> { TradeUpdates }
                }
            };

            await SendAsJsonStringAsync(listenRequest).ConfigureAwait(false);
        }
        catch (Exception exception)
        {
            HandleError(exception);
        }
    }

    private void handleTradeUpdate(
        JToken token) =>
        OnTradeUpdate.DeserializeAndInvoke<ITradeUpdate, JsonTradeUpdate>(token);
}<|MERGE_RESOLUTION|>--- conflicted
+++ resolved
@@ -56,22 +56,10 @@
             var payload = token["data"];
             var messageType = token["stream"];
 
-<<<<<<< HEAD
-                if (payload is null ||
-                    messageType is null)
-                {
-                    HandleWarning("Incoming message missing message type.");
-                }
-                else
-                {
-                    HandleMessage(_handlers, messageType.ToString(), payload);
-                }
-=======
             if (payload is null ||
                 messageType is null)
             {
                 HandleWarning("Incoming message missing message type.");
->>>>>>> 86ce2139
             }
             else
             {
@@ -95,19 +83,9 @@
             var response = token.ToObject<JsonAuthResponse>();
             if (response is null)
             {
-<<<<<<< HEAD
-                var response = token.ToObject<JsonAuthResponse>();
-                // ReSharper disable once ConditionIsAlwaysTrueOrFalse
-                if (response is null)
-                {
-                    HandleWarning("Invalid (empty) authentication response.");
-                    return;
-                }
-=======
                 HandleWarning("Invalid (empty) authentication response.");
                 return;
             }
->>>>>>> 86ce2139
 
             OnConnected(response.Status);
 
