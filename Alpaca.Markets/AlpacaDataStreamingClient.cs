--- conflicted
+++ resolved
@@ -325,7 +325,6 @@
 
         private ValueTask sendSubscriptionRequestAsync(
             ILookup<String, String> streamsByChannels,
-<<<<<<< HEAD
             JsonAction action) =>
             streamsByChannels.Count != 0
                 ? SendAsJsonStringAsync(new JsonSubscriptionUpdate
@@ -333,27 +332,10 @@
                     Action = action,
                     Trades = getSymbols(streamsByChannels, TradesChannel),
                     Quotes = getSymbols(streamsByChannels, QuotesChannel),
-                    Bars = getSymbols(streamsByChannels, BarsChannel)
+                    DailyBars = getSymbols(streamsByChannels, DailyBarsChannel),
+                    MinuteBars =getSymbols(streamsByChannels, MinuteBarsChannel)
                 })
                 : new ValueTask();
-=======
-            JsonAction action)
-        {
-            if (streamsByChannels.Count == 0)
-            {
-                return;
-            }
-
-            SendAsJsonString(new JsonSubscriptionUpdate
-            {
-                Action = action,
-                MinuteBars = getSymbols(streamsByChannels, MinuteBarsChannel),
-                DailyBars = getSymbols(streamsByChannels, DailyBarsChannel),
-                Trades = getSymbols(streamsByChannels, TradesChannel),
-                Quotes = getSymbols(streamsByChannels, QuotesChannel),
-            });
-        }
->>>>>>> 68e8ccc2
 
         private static ILookup<String, String> getLookup(
             IEnumerable<String> streams) =>
