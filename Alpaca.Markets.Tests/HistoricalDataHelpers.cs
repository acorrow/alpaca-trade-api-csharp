using System.Diagnostics.CodeAnalysis;

namespace Alpaca.Markets.Tests;

[SuppressMessage("ReSharper", "ParameterOnlyUsedForPreconditionCheck.Global")]
internal static class HistoricalDataHelpers
{
    private static readonly String _condition = Guid.NewGuid().ToString("D");

    private static readonly String _exchange = CryptoExchange.Ersx.ToString();

    private static readonly String _tape = Guid.NewGuid().ToString("D");

    private const Decimal MidPrice = (AskPrice + BidPrice) / 2;

    private const String Auctions = "auctions";

    private const UInt64 TradeId = 12_345UL;

    private const String Trades = "trades";

    private const String Quotes = "quotes";

    private const Int32 TradesNumber = 100;

    private const Decimal Wvap = 1_234.56M;

    private const Decimal AskPrice = 100M;

    private const Decimal BidPrice = 200M;

    private const Decimal Volume = 1_000M;

    private const String Bars = "bars";

    private const Decimal Size = 42M;

    internal static void AddSingleBarsPageExpectation(
        this IMock mock, String pathPrefix, String symbol) =>
        mock.addSinglePageExpectation(pathPrefix, symbol, Bars, CreateBar);

    internal static void AddMultiBarsPageExpectation(
        this IMock mock, String pathPrefix, IEnumerable<String> symbols) =>
        mock.addMultiPageExpectation(pathPrefix, symbols, Bars, CreateBar);

    internal static void AddLatestBarExpectation(
        this IMock mock, String pathPrefix, String symbol) =>
        mock.addLatestExpectation(pathPrefix, symbol, Bars, CreateBar);

    internal static void AddLatestBarsExpectation(
        this IMock mock, String pathPrefix, IEnumerable<String> symbols) =>
        mock.addLatestExpectation(pathPrefix, symbols, Bars, CreateBar);

    internal static void AddLatestCryptoBarsExpectation(
        this IMock mock, String pathPrefix, IEnumerable<String> symbols) =>
        mock.addLatestCryptoExpectation(pathPrefix, symbols, Bars, CreateBar);

    internal static void AddSingleTradesPageExpectation(
        this IMock mock, String pathPrefix, String symbol) =>
        mock.addSinglePageExpectation(pathPrefix, symbol, Trades, CreateTrade);

    internal static void AddMultiTradesPageExpectation(
        this IMock mock, String pathPrefix, IEnumerable<String> symbols) =>
        mock.addMultiPageExpectation(pathPrefix, symbols, Trades, CreateTrade);

    internal static void AddLatestTradeExpectation(
        this IMock mock, String pathPrefix, String symbol) =>
        mock.addLatestExpectation(pathPrefix, symbol, Trades, CreateTrade);

    internal static void AddLatestTradesExpectation(
        this IMock mock, String pathPrefix, IEnumerable<String> symbols) =>
        mock.addLatestExpectation(pathPrefix, symbols, Trades, CreateTrade);

    internal static void AddLatestCryptoTradesExpectation(
        this IMock mock, String pathPrefix, IEnumerable<String> symbols) =>
        mock.addLatestCryptoExpectation(pathPrefix, symbols, Trades, CreateTrade);

    internal static void AddSingleQuotesPageExpectation(
        this IMock mock, String pathPrefix, String symbol) =>
        mock.addSinglePageExpectation(pathPrefix, symbol, Quotes, CreateQuote);

    internal static void AddMultiQuotesPageExpectation(
        this IMock mock, String pathPrefix, IEnumerable<String> symbols) =>
        mock.addMultiPageExpectation(pathPrefix, symbols, Quotes, CreateQuote);

    internal static void AddLatestQuoteExpectation(
        this IMock mock, String pathPrefix, String symbol) =>
        mock.addLatestExpectation(pathPrefix, symbol, Quotes, CreateQuote);

    internal static void AddLatestQuotesExpectation(
        this IMock mock, String pathPrefix, IEnumerable<String> symbols) =>
        mock.addLatestExpectation(pathPrefix, symbols, Quotes, CreateQuote);

    internal static void AddLatestCryptoQuotesExpectation(
        this IMock mock, String pathPrefix, IEnumerable<String> symbols) =>
        mock.addLatestCryptoExpectation(pathPrefix, symbols, Quotes, CreateQuote);

    internal static void AddSnapshotExpectation(
        this IMock mock, String pathPrefix, String symbol) =>
        mock.AddGet($"{pathPrefix}/{symbol}/snapshot", createSnapshot(symbol));

    internal static void AddSnapshotsExpectation(
        this IMock mock, String pathPrefix, IEnumerable<String> symbols) =>
        mock.AddGet($"{pathPrefix}/snapshots", new JObject(
            symbols.Select(_ => new JProperty(_, createSnapshot()))) );

    internal static void AddCryptoSnapshotsExpectation(
        this IMock mock, String pathPrefix, IEnumerable<String> symbols) =>
        mock.AddGet($"{pathPrefix}/snapshots", new JObject(
            new JProperty("snapshots", new JObject(
                symbols.Select(_ => new JProperty(_, createSnapshot()))))));

    internal static void AddOrderBooksExpectation(
        this IMock mock, String pathPrefix, IEnumerable<String> symbols) =>
        mock.addLatestCryptoExpectation(pathPrefix, symbols, "orderbooks", createOrderBook);

    internal static void AddSingleAuctionsPageExpectation(
        this IMock mock, String pathPrefix, String symbol) =>
        mock.addSinglePageExpectation(pathPrefix, symbol, Auctions, createAuction);

<<<<<<< HEAD
    internal static void AddOrderBooksExpectation(
        this IMock mock, String pathPrefix, IEnumerable<String> symbols) =>
        mock.addLatestCryptoExpectation(pathPrefix, symbols, "orderbooks", createOrderBook);

    internal static void AddXbbosExpectation(
=======
    internal static void AddMultiAuctionsPageExpectation(
>>>>>>> fd5e0cb4
        this IMock mock, String pathPrefix, IEnumerable<String> symbols) =>
        mock.addMultiPageExpectation(pathPrefix, symbols, Auctions, createAuction);

    internal static void AddSingleAuctionsPageExpectation(
        this IMock mock, String pathPrefix, String symbol) =>
        mock.addSinglePageExpectation(pathPrefix, symbol, Auctions, createAuction);

    internal static void AddMultiAuctionsPageExpectation(
        this IMock mock, String pathPrefix, IEnumerable<String> symbols) =>
        mock.addMultiPageExpectation(pathPrefix, symbols, Auctions, createAuction);

    private static void addSinglePageExpectation(
        this IMock mock, String pathPrefix, String symbol,
        String items, Func<JObject> createItem) =>
        mock.AddGet($"{pathPrefix}/{symbol}/{items}", new JObject(
            new JProperty(items, createItemsList(createItem)),
            new JProperty(nameof(symbol), symbol)));

    private static void addMultiPageExpectation(
        this IMock mock, String pathPrefix, IEnumerable<String> symbols,
        String items, Func<JObject> createItem) =>
        mock.AddGet($"{pathPrefix}/{items}", new JObject(
            new JProperty(items, new JObject(
                symbols.Select(_ => new JProperty(_, createItemsList(createItem)))))));

    private static void addLatestExpectation(
        this IMock mock, String pathPrefix, String symbol,
        String items, Func<JObject> createItem) =>
        mock.AddGet($"{pathPrefix}/{symbol}/{items}/latest", new JObject(
            new JProperty(items[..^1], createItem()), // Without last `s` character
            new JProperty(nameof(symbol), symbol)));

    private static void addLatestExpectation(
        this IMock mock, String pathPrefix, IEnumerable<String> symbols,
        String items, Func<JObject> createItem) =>
        mock.AddGet($"{pathPrefix}/{items}/latest", new JObject(
            new JProperty(items, new JObject(
                symbols.Select(_ => new JProperty(_, createItem()))))));

    private static void addLatestCryptoExpectation(
        this IMock mock, String pathPrefix, IEnumerable<String> symbols,
        String items, Func<JObject> createItem) =>
        mock.AddGet($"{pathPrefix}/latest/{items}", new JObject(
            new JProperty(items, new JObject(
                symbols.Select(_ => new JProperty(_, createItem()))))));

    public static void Validate<TItem>(
        this IEnumerable<TItem> items,
        String symbol) =>
        Assert.True(items.All(_ => _ switch
        {
            IBar bar => bar.Validate(symbol),
            ITrade trade => trade.Validate(symbol),
            IQuote quote => quote.Validate(symbol),
            IAuction auction => auction.validate(symbol),
            _ => throw new NotSupportedException(
                $"The {typeof(TItem)} not supported yet!")
        }));

    public static Boolean Validate(
        this IBar bar,
        String symbol)
    {
        Assert.True(bar.TimeUtc <= DateTime.UtcNow);
        Assert.Equal(symbol, bar.Symbol);

        Assert.InRange(bar.Close, bar.Low, bar.High);
        Assert.InRange(bar.Open, bar.Low, bar.High);

        Assert.True(bar.TimeUtc <= DateTime.UtcNow);
        Assert.True(bar.TradeCount != 0);
        Assert.True(bar.Volume != 0M);
        Assert.True(bar.Vwap != 0M);

        return true;
    }
    
    public static Boolean Validate(
        this ITrade trade,
        String symbol)
    {
        Assert.True(trade.TimestampUtc <= DateTime.UtcNow);
        Assert.Equal(symbol, trade.Symbol);

        Assert.NotEmpty(trade.Conditions);
        Assert.Equal(_condition, trade.Conditions.Single());

        Assert.Equal(String.Empty, trade.Update);
        Assert.Equal(_exchange, trade.Exchange);
        Assert.Equal(_tape, trade.Tape);

        Assert.Equal(TakerSide.Unknown, trade.TakerSide);
        Assert.Equal(TradeId, trade.TradeId);
        Assert.Equal(MidPrice, trade.Price);
        Assert.Equal(Size, trade.Size);

        return true;
    }

    public static Boolean Validate(
        this IQuote quote,
        String symbol)
    {
        Assert.True(quote.TimestampUtc <= DateTime.UtcNow);
        Assert.Equal(symbol, quote.Symbol);

        if (String.IsNullOrEmpty(quote.Tape)) // Crypto quote
        {
            Assert.Equal(String.Empty, quote.Tape);
            Assert.Empty(quote.Conditions);
        }
        else
        {
            Assert.Equal(_condition, quote.Conditions.Single());
            Assert.Equal(_tape, quote.Tape);
        }

        Assert.Equal(_exchange, quote.AskExchange);
        Assert.Equal(_exchange, quote.BidExchange);

        Assert.Equal(AskPrice, quote.AskPrice);
        Assert.Equal(BidPrice, quote.BidPrice);
        Assert.Equal(Size, quote.AskSize);
        Assert.Equal(Size, quote.BidSize);

        return true;
    }
    
    public static Boolean Validate(
        this IOrderBook orderBook,
        String symbol)
    {
        Assert.NotNull(orderBook);
<<<<<<< HEAD
        Assert.True(orderBook.TimestampUtc <= DateTime.UtcNow);
        Assert.Equal(symbol, orderBook.Symbol);
=======
        Assert.Equal(String.Empty, orderBook.Exchange);
        Assert.True(orderBook.TimestampUtc <= DateTime.UtcNow);
        Assert.Equal(symbol, orderBook.Symbol);
        Assert.False(orderBook.IsReset);
>>>>>>> fd5e0cb4

        Assert.NotNull(orderBook.Asks);
        Assert.NotNull(orderBook.Bids);

        var ask = orderBook.Asks.Single();
        var bid = orderBook.Bids.Single();
        Assert.Equal(ask.Price, bid.Price);
        Assert.Equal(ask.Size, bid.Size);

        Assert.Equal(MidPrice, bid.Price);
        Assert.Equal(Size, ask.Size);

        return true;
    }

    public static Boolean Validate(
        this ISnapshot snapshot,
        String symbol) =>
        snapshot.PreviousDailyBar!.Validate(symbol) &
        snapshot.CurrentDailyBar!.Validate(symbol) &
        snapshot.MinuteBar!.Validate(symbol) &
        snapshot.Quote!.Validate(symbol) &
        snapshot.Trade!.Validate(symbol);

    public static JObject CreateBar() =>
        new(
            new JProperty("t", DateTime.UtcNow),
            new JProperty("n", TradesNumber),
            new JProperty("o", MidPrice),
            new JProperty("l", AskPrice),
            new JProperty("h", BidPrice),
            new JProperty("c", MidPrice),
            new JProperty("v", Volume),
            new JProperty("vw", Wvap));
    
    public static JObject CreateTrade() =>
        new(
            new JProperty("c", new JArray(_condition)),
            new JProperty("t", DateTime.UtcNow),
            new JProperty("u", String.Empty),
            new JProperty("x", _exchange),
            new JProperty("p", MidPrice),
            new JProperty("i", TradeId),
            new JProperty("z", _tape),
            new JProperty("tks", "-"),
            new JProperty("s", Size));

    public static JObject CreateQuote() =>
        new(
            new JProperty("c", new JArray(_condition)),
            new JProperty("t", DateTime.UtcNow),
            new JProperty("ax", _exchange),
            new JProperty("bx", _exchange),
            new JProperty("ap", AskPrice),
            new JProperty("bp", BidPrice),
            new JProperty("x", _exchange),
            new JProperty("as", Size),
            new JProperty("bs", Size),
            new JProperty("z", _tape));

    public static JObject CreateCorrection(
        this String symbol) =>
        new(
            new JProperty(MessageDataHelpers.StreamingMessageTypeTag, "c"),
            new JProperty("oc", new JArray(_condition)),
            new JProperty("cc", new JArray(_condition)),
            new JProperty("t", DateTime.UtcNow),
            new JProperty("u", String.Empty),
            new JProperty("x", _exchange),
            new JProperty("op", MidPrice),
            new JProperty("cp", MidPrice),
            new JProperty("oi", TradeId),
            new JProperty("ci", TradeId),
            new JProperty("S", symbol),
            new JProperty("tks", "-"),
            new JProperty("z", _tape),
            new JProperty("cs", Size),
            new JProperty("os", Size));

    private static Boolean validate(
        this IAuction auction,
        String symbol)
    {
        Assert.NotNull(auction);
        Assert.True(auction.Date <= DateOnly.FromDateTime(DateTime.Today));
        Assert.Equal(symbol, auction.Symbol);

        Assert.NotNull(auction.Openings);
        Assert.NotNull(auction.Closings);

        var opening = auction.Openings.Single();
        var closing = auction.Closings.Single();
        Assert.Equal(opening.Price, closing.Price);
        Assert.Equal(opening.Size, closing.Size);

        Assert.Equal(MidPrice, closing.Price);
        Assert.Equal(Size, opening.Size);

        Assert.Equal(_exchange, opening.Exchange);
        Assert.Equal(_condition, closing.Condition);

        Assert.True(opening.TimestampUtc <= DateTime.UtcNow);
        return true;
    }

    private static JArray createItemsList(
        Func<JObject> createItem) => new(createItem(), createItem());

    private static JObject createOrderBook() =>
        new(
            new JProperty("a", new JArray(createOrderBookEntry())),
            new JProperty("b", new JArray(createOrderBookEntry())),
            new JProperty("t", DateTime.UtcNow),
            new JProperty("x", _exchange));
    
    private static JObject createOrderBookEntry() =>
        new(
            new JProperty("p", MidPrice),
            new JProperty("s", Size));

    private static JObject createAuction() =>
        new(
            new JProperty("o", new JArray(createAuctionEntry())),
            new JProperty("c", new JArray(createAuctionEntry())),
            new JProperty("d", DateTime.UtcNow));
    
    private static JObject createAuctionEntry() =>
        new(
            new JProperty("t", DateTime.UtcNow),
            new JProperty("c", _condition),
            new JProperty("x", _exchange),
            new JProperty("p", MidPrice),
            new JProperty("s", Size));

    private static JObject createSnapshot() =>
        createSnapshot(String.Empty);

    private static JObject createSnapshot(
        String symbol) =>
        new(
            new JProperty("latestQuote", CreateQuote()),
            new JProperty("latestTrade", CreateTrade()),
            new JProperty("prevDailyBar", CreateBar()),
            new JProperty("minuteBar", CreateBar()),
            new JProperty("dailyBar", CreateBar()),
            new JProperty("symbol", symbol));
}<|MERGE_RESOLUTION|>--- conflicted
+++ resolved
@@ -113,22 +113,6 @@
     internal static void AddOrderBooksExpectation(
         this IMock mock, String pathPrefix, IEnumerable<String> symbols) =>
         mock.addLatestCryptoExpectation(pathPrefix, symbols, "orderbooks", createOrderBook);
-
-    internal static void AddSingleAuctionsPageExpectation(
-        this IMock mock, String pathPrefix, String symbol) =>
-        mock.addSinglePageExpectation(pathPrefix, symbol, Auctions, createAuction);
-
-<<<<<<< HEAD
-    internal static void AddOrderBooksExpectation(
-        this IMock mock, String pathPrefix, IEnumerable<String> symbols) =>
-        mock.addLatestCryptoExpectation(pathPrefix, symbols, "orderbooks", createOrderBook);
-
-    internal static void AddXbbosExpectation(
-=======
-    internal static void AddMultiAuctionsPageExpectation(
->>>>>>> fd5e0cb4
-        this IMock mock, String pathPrefix, IEnumerable<String> symbols) =>
-        mock.addMultiPageExpectation(pathPrefix, symbols, Auctions, createAuction);
 
     internal static void AddSingleAuctionsPageExpectation(
         this IMock mock, String pathPrefix, String symbol) =>
@@ -260,15 +244,10 @@
         String symbol)
     {
         Assert.NotNull(orderBook);
-<<<<<<< HEAD
-        Assert.True(orderBook.TimestampUtc <= DateTime.UtcNow);
-        Assert.Equal(symbol, orderBook.Symbol);
-=======
         Assert.Equal(String.Empty, orderBook.Exchange);
         Assert.True(orderBook.TimestampUtc <= DateTime.UtcNow);
         Assert.Equal(symbol, orderBook.Symbol);
         Assert.False(orderBook.IsReset);
->>>>>>> fd5e0cb4
 
         Assert.NotNull(orderBook.Asks);
         Assert.NotNull(orderBook.Bids);
