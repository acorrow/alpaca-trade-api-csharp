--- conflicted
+++ resolved
@@ -19,20 +19,14 @@
     <PackageReference Include="OoplesFinance.StockIndicators" Version="1.0.53" />
     <PackageReference Include="Portable.System.DateTimeOnly" Version="7.0.1" />
     <PackageReference Include="System.Threading.Channels" Version="7.0.0" />
-<<<<<<< HEAD
-=======
     <PackageReference Include="System.IO.Pipelines" Version="7.0.0" />
     <PackageReference Include="Newtonsoft.Json" Version="13.0.3" />
     <PackageReference Include="Polly" Version="7.2.4" />
->>>>>>> fd5e0cb4
   </ItemGroup>
 
   <ItemGroup Condition="$(TargetFramework.StartsWith('net4'))">
     <PackageReference Include="Microsoft.NETFramework.ReferenceAssemblies" Version="1.0.3" PrivateAssets="all" />
-<<<<<<< HEAD
-=======
     <PackageReference Include="System.Net.Http.WinHttpHandler" Version="7.0.0" />
->>>>>>> fd5e0cb4
   </ItemGroup>
 
   <ItemGroup>
