--- conflicted
+++ resolved
@@ -30,15 +30,10 @@
     {
         alpacaTradingClient = Environments.Paper.GetAlpacaTradingClient(new SecretKey(API_KEY, API_SECRET));
 
-<<<<<<< HEAD
-            // First, cancel any existing orders so they don't impact our buying power.
-            await alpacaTradingClient.CancelAllOrdersAsync();
-=======
         alpacaDataClient = Environments.Paper.GetAlpacaDataClient(new SecretKey(API_KEY, API_SECRET));
 
         var asset = await alpacaTradingClient.GetAssetAsync(symbol);
         isAssetShortable = asset.Shortable;
->>>>>>> 86ce2139
 
         // First, cancel any existing orders so they don't impact our buying power.
         await alpacaTradingClient.CancelAllOrdersAsync();
@@ -74,29 +69,6 @@
             var positionValue = 0M;
             try
             {
-<<<<<<< HEAD
-                // Cancel old order if it's not already been filled.
-                await alpacaTradingClient.CancelOrderAsync(lastTradeId);
-
-                // Get information about current account value.
-                var account = await alpacaTradingClient.GetAccountAsync();
-                var buyingPower = account.BuyingPower;
-                var portfolioValue = account.Equity;
-
-                // Get information about our existing position.
-                var positionQuantity = 0L;
-                var positionValue = 0M;
-                try
-                {
-                    var currentPosition = await alpacaTradingClient.GetPositionAsync(symbol);
-                    positionQuantity = currentPosition.IntegerQuantity;
-                    positionValue = currentPosition.MarketValue ?? 0M;
-                }
-                catch (Exception)
-                {
-                    // No position exists. This exception can be safely ignored.
-                }
-=======
                 var currentPosition = await alpacaTradingClient.GetPositionAsync(symbol);
                 positionQuantity = currentPosition.IntegerQuantity;
                 positionValue = currentPosition.MarketValue ?? 0M;
@@ -105,7 +77,6 @@
             {
                 // No position exists. This exception can be safely ignored.
             }
->>>>>>> 86ce2139
 
             var into = DateTime.Now;
             var from = into.Subtract(TimeSpan.FromMinutes(25));
