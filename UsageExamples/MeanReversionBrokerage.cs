--- conflicted
+++ resolved
@@ -49,15 +49,10 @@
 
         await alpacaStreamingClient.ConnectAndAuthenticateAsync();
 
-<<<<<<< HEAD
-            // First, cancel any existing orders so they don't impact our buying power.
-            await alpacaTradingClient.CancelAllOrdersAsync();
-=======
         alpacaStreamingClient.OnTradeUpdate += HandleTradeUpdate;
 
         var asset = await alpacaTradingClient.GetAssetAsync(symbol);
         isAssetShortable = asset.Shortable;
->>>>>>> 86ce2139
 
         // First, cancel any existing orders so they don't impact our buying power.
         await alpacaTradingClient.CancelAllOrdersAsync();
@@ -156,16 +151,6 @@
         var avg = closingPrices.Average();
         var diff = avg - agg.Close;
 
-<<<<<<< HEAD
-            // If the last trade hasn't filled yet, we'd rather replace
-            // it than have two orders open at once.
-            if (lastTradeOpen)
-            {
-                // We need to wait for the cancel to process in order to avoid
-                // having long and short orders open at the same time.
-                var res = await alpacaTradingClient.CancelOrderAsync(lastTradeId);
-            }
-=======
         // If the last trade hasn't filled yet, we'd rather replace
         // it than have two orders open at once.
         if (lastTradeOpen)
@@ -174,7 +159,6 @@
             // having long and short orders open at the same time.
             var res = await alpacaTradingClient.CancelOrderAsync(lastTradeId);
         }
->>>>>>> 86ce2139
 
         // Make sure we know how much we should spend on our position.
         var account = await alpacaTradingClient.GetAccountAsync();
